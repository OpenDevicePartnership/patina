--- conflicted
+++ resolved
@@ -213,52 +213,6 @@
 binaries in it's `example` folder that can be compiled and executed. These show implementations of common use cases and
 usage models for components and their parameters.
 
-<<<<<<< HEAD
-### FunctionComponent Examples
-
-```rust
-use patina_sdk::{
-    boot_services::BootServices,
-    component::params::{Config, ConfigMut},
-    error::Result,
-};
-
-// Note: This uncommented code is valid for demonstration, but the function
-// will not be registered with the core where actual implementations must be
-// specified such as the wrapper function shown in the example below.
-//
-// The wrapper function:
-// fn actual_driver(bs: StandardBootServices, data: Config<f32>,
-//                  expected_crc32: Config<u32>) -> Result<()> {
-//     validate_random_data_driver(bs, data, expected_crc32)
-// }
-fn validate_random_data_driver<T: Default>(
-    bs: impl BootServices,
-    data: Config<T>,
-    expected_crc32: Config<u32>
-) -> Result<()> {
-    assert_eq!(bs.calculate_crc_32(&*data), Ok(*expected_crc32));
-    Ok(())
-}
-
-#[cfg(test)]
-#[coverage(off)]
-mod tests {
-    use patina_sdk::component::IntoComponent;
-    use super::validate_random_data_driver;
-
-    #[test]
-    fn ensure_function_implements_into_component() {
-        // If this test compiles, `validate_random_data_driver` correctly implements `Component` via the blanket
-        // implementation. Changing the function interface could unknowingly break this expectation, so we want to test
-        // it.
-        let _ = validate_random_data_driver.into_component();
-    }
-}
-```
-
-=======
->>>>>>> c33a456d
 ### StructComponent Examples
 
 ```rust
