//! This example demonstrates how to consume Guided HOB(s) (Hand-off Block) in a Patina based monolithic component.
//!
//! Specifically, this example demonstrates how to define a custom GUIDed HOB struct and it's parser, then consume it
//! in a component. Other standard GUIDed HOBs may already be available and only the consumption portion of this
//! example is relevant. It should be noted that only GUIDed HOBs are provided to components. Any non-GUIDed HOB types
//! are not available to components at this time.
//!
//! As an additional note, there is no way for a component to produce a HOB. HOBs (Hand-off Blocks) are specifically
//! designed as a way for pre-DXE firmware to pass information to the DXE Core. Raw HOBs are passed directly to the
//! core during initialization from the relevant pre-DXE phase firmware. From there, the core will parse any GUIDed
//! HOBs found in the HOB list that have registered parsers, and make them available to components.
//!
//! ## HOB parsing
//!
//! HOBs and their respective parsers are automatically gathered when a component is registered, and one step of Core
//! initialization is to parse the HOB list and use any registered parsers to parse a GUIDed HOB.
use patina_sdk::component::prelude::*;
use patina_sdk::component::{IntoComponent, Storage};
use patina_sdk::{Guid, OwnedGuid};

/// This struct represents a custom HOB that is a simple cast and does not require any special handling or parsing.
/// Due to this, The `FromHob` trait can be derived automatically. The `Copy` trait is required for this type so that
/// the core can copy it and not worry about the underlying bytes staying valid. If a guided HOB with the below GUID is
/// found in the HOB list, this parser will automatically run and parse the HOB into this struct.
#[derive(Debug, Clone, Copy, FromHob)]
#[repr(C)]
#[hob = "00000000-0000-0000-0000-000000000001"]
pub struct CustomHob1 {
    pub data1: u32,
    pub data2: u32,
    pub data3: u64,
    pub data4: bool,
    padding: [u8; 7],
}

/// This struct is not a simple cast and requires special handling, thus the `FromHob` trait must be implemented
/// manually. Since it is not a simple cast, we also do not need the `#[repr(C)]` attribute. If a guided HOB with the
/// below GUID is found in the HOB list, this parser will automatically run and parse the HOB into this struct.
#[derive(Debug, Clone)]
pub struct CustomHob2(String);

impl FromHob for CustomHob2 {
    const HOB_GUID: OwnedGuid = Guid::from_fields(0x0, 0x0, 0x0, 0x0, 0x0, [0x00, 0x00, 0x00, 0x0, 0x0, 0x02]);

    fn parse(bytes: &[u8]) -> Self {
        let out = String::from_utf8(bytes.to_vec()).expect("Failed to parse string from bytes");
        CustomHob2(out)
    }
}

/// A simple configuration struct that can be used to store a boolean value.
///
/// Used in the `hob_to_config` function to demonstrate taking a value from a HOB and storing it in a Config.
#[derive(Debug, Default)]
pub struct BooleanConfig(pub bool);

/// A component that demonstrates how to consume a HOB.
///
/// It shows off three different consumption scenarios:
/// 1. Consuming a HOB that must exist for the component to run (hob1).
/// 2. Consuming a HOB that may or may not exist (hob2).
/// 3. Consuming a HOB that may be in the hob list multiple times (hob1 again).
<<<<<<< HEAD
pub fn consume_multiple_hobs(hob1: Hob<CustomHob1>, hob2: Option<Hob<CustomHob2>>) -> Result<()> {
    // (3) Show off that if we expect a HOB to exist multiple times, we can iterate over it.
    for hob in hob1.iter() {
        println!("  Hob1 data: {hob:?}");
    }
=======
#[derive(IntoComponent)]
pub struct MultipleHobConsumer;

impl MultipleHobConsumer {
    pub fn entry_point(self, hob1: Hob<CustomHob1>, hob2: Option<Hob<CustomHob2>>) -> Result<()> {
        // (3) Show off that if we expect a HOB to exist multiple times, we can iterate over it.
        for hob in hob1.iter() {
            println!("  Hob1 data: {hob:?}");
        }
>>>>>>> c33a456d

        // (2) Show off that we can have optional HOBs
        match hob2 {
            // (1) Show off that if we only expect a single HOB, we can dereference it directly.
            Some(hob) => println!("  Hob2 exists with data: {:?}", *hob),
            None => println!("  Hob2 does not exist, continuing without it."),
        };

        Ok(())
    }
}

/// A component to demonstrate how to consume a hob and convert part of it's contents into a Config.
#[derive(IntoComponent)]
pub struct HobToConfigConverter;

impl HobToConfigConverter {
    fn entry_point(self, hob: Hob<CustomHob1>, mut cfg: ConfigMut<BooleanConfig>) -> Result<()> {
        cfg.0 = hob.data4;
        println!("  Hob data converted to config. Config Value: {:?}", cfg.0);

        // Mark this configuration as final, so that it cannot be modified further. No other component that consumes this
        // mutably will run.
        cfg.lock();

        Ok(())
    }
}

fn main() {
    // Setup the storage and component for the example, similar to how it would be done in a real component.
    // This is not apart of the example, but is necessary to run the component in std.
    let mut storage = Storage::default();
    let components = vec![
        util::register_component(MultipleHobConsumer, &mut storage),
        util::register_component(HobToConfigConverter, &mut storage),
    ];

    util::setup_storage(
        &mut storage,
        vec![
            util::Custom::Hob1(CustomHob1 { data1: 42, data2: 100, data3: 50, data4: true, padding: [0; 7] }),
            util::Custom::Hob1(CustomHob1 { data1: 43, data2: 101, data3: 10, data4: false, padding: [0; 7] }),
            util::Custom::Hob2(CustomHob2("Hello".to_string())),
        ],
    );

    // This is the core of the example. When this executes, it will consume the HOBs that were inserted above, printing
    // the data contained within them.
    for mut component in components {
        println!("Running component: {:?}", component.metadata().name());
        component.run(&mut storage).expect("Component execution failed");
    }
}

// Users reviewing this example can skip the following module, as it is not relevant to the example itself.
mod util {
    use mu_pi::hob::GuidHob;
    use patina_sdk::component::Component;

    use super::{CustomHob1, CustomHob2, FromHob, IntoComponent, Storage};

    pub enum Custom {
        Hob1(CustomHob1),
        Hob2(CustomHob2),
    }

    impl Custom {
        fn insert(self, hob_list: &mut mu_pi::hob::HobList) {
            match self {
                Custom::Hob1(hob) => insert_custom_hob1(hob_list, hob),
                Custom::Hob2(hob) => insert_custom_hob2(hob_list, hob),
            }
        }
    }

    pub fn register_component<H>(component: impl IntoComponent<H>, storage: &mut Storage) -> Box<dyn Component> {
        let mut component = component.into_component();
        component.initialize(storage);
        component
    }

    pub fn setup_storage(storage: &mut Storage, hobs: Vec<Custom>) {
        let mut hob_list = mu_pi::hob::HobList::new();

        for hob in hobs {
            hob.insert(&mut hob_list);
        }

        // Parse HOBs, which is done automatically by the component system.
        for hob in hob_list.iter() {
            match hob {
                mu_pi::hob::Hob::GuidHob(hob, data) => {
                    for parser in storage.get_hob_parsers(&patina_sdk::Guid::from(hob.name)) {
                        parser(data, storage);
                    }
                }
                _ => continue, // Skip other types of HOBs
            }
        }
    }

    /// A helper function to insert a custom HOB into the HOB list.
    fn insert_custom_hob1(hob_list: &mut mu_pi::hob::HobList, hob: CustomHob1) {
        let mut data = Vec::new();
        data.extend_from_slice(&hob.data1.to_le_bytes());
        data.extend_from_slice(&hob.data2.to_le_bytes());
        data.extend_from_slice(&hob.data3.to_le_bytes());
        data.push(hob.data4 as u8);
        data.extend_from_slice(&hob.padding);

        let as_slice = Box::leak(data.into_boxed_slice());

        let hob = Box::leak(Box::new(GuidHob {
            header: mu_pi::hob::header::Hob {
                r#type: mu_pi::hob::GUID_EXTENSION,
                length: std::mem::size_of::<CustomHob1>() as u16,
                reserved: 0,
            },
            name: r_efi::efi::Guid::from_fields(0x0, 0x0, 0x0, 0x0, 0x0, &[0x00, 0x00, 0x00, 0x0, 0x0, 0x01]),
        }));
        hob_list.push(mu_pi::hob::Hob::GuidHob(hob, as_slice));
    }

    /// A helper function to insert a custom HOB into the HOB list.
    fn insert_custom_hob2(hob_list: &mut mu_pi::hob::HobList, hob: CustomHob2) {
        let mut data = Vec::new();
        data.extend_from_slice(hob.0.as_bytes());

        let as_slice = Box::leak(data.into_boxed_slice());

        let hob = Box::leak(Box::new(GuidHob {
            header: mu_pi::hob::header::Hob {
                r#type: mu_pi::hob::GUID_EXTENSION,
                length: std::mem::size_of::<CustomHob2>() as u16,
                reserved: 0,
            },
            name: CustomHob2::HOB_GUID.to_efi_guid(),
        }));
        hob_list.push(mu_pi::hob::Hob::GuidHob(hob, as_slice));
    }
}<|MERGE_RESOLUTION|>--- conflicted
+++ resolved
@@ -60,13 +60,6 @@
 /// 1. Consuming a HOB that must exist for the component to run (hob1).
 /// 2. Consuming a HOB that may or may not exist (hob2).
 /// 3. Consuming a HOB that may be in the hob list multiple times (hob1 again).
-<<<<<<< HEAD
-pub fn consume_multiple_hobs(hob1: Hob<CustomHob1>, hob2: Option<Hob<CustomHob2>>) -> Result<()> {
-    // (3) Show off that if we expect a HOB to exist multiple times, we can iterate over it.
-    for hob in hob1.iter() {
-        println!("  Hob1 data: {hob:?}");
-    }
-=======
 #[derive(IntoComponent)]
 pub struct MultipleHobConsumer;
 
@@ -76,7 +69,6 @@
         for hob in hob1.iter() {
             println!("  Hob1 data: {hob:?}");
         }
->>>>>>> c33a456d
 
         // (2) Show off that we can have optional HOBs
         match hob2 {
