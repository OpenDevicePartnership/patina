--- conflicted
+++ resolved
@@ -113,13 +113,9 @@
     /// The caller is responsible for ensuring that the provided address is appropriately
     /// allocated and accessible.
     pub unsafe fn initialize_memory_log(address: efi::PhysicalAddress, length: u32) -> Option<Self> {
-<<<<<<< HEAD
-        if length < size_of::<AdvLoggerInfo>() as u32 || address % core::mem::align_of::<AdvLoggerInfo>() as u64 != 0 {
-=======
         if length < size_of::<AdvLoggerInfo>() as u32
             || !address.is_multiple_of(core::mem::align_of::<AdvLoggerInfo>() as u64)
         {
->>>>>>> c33a456d
             return None;
         }
 
