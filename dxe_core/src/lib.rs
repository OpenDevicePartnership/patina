--- conflicted
+++ resolved
@@ -1,466 +1,449 @@
-//! DXE Core
-//!
-//! A pure rust implementation of the UEFI DXE Core. Please review the getting started documentation at
-//! <https://pop-project.github.io/uefi-dxe-core/> for more information.
-//!
-//! ## Examples
-//!
-//! ``` rust,no_run
-//! use uefi_cpu::cpu::EfiCpuInit;
-//! use uefi_cpu::interrupts::InterruptManager;
-//! use uefi_cpu::interrupts::InterruptBases;
-//! use uefi_cpu::interrupts::ExceptionType;
-//! use uefi_cpu::interrupts::HandlerType;
-//! use uefi_sdk::error::EfiError;
-//! # #[derive(Default, Clone, Copy)]
-//! # struct Driver;
-//! # impl uefi_component_interface::DxeComponent for Driver {
-//! #     fn entry_point(&self, _: &dyn uefi_component_interface::DxeComponentInterface) -> uefi_sdk::error::Result<()> { Ok(()) }
-//! # }
-//! # #[derive(Default, Clone, Copy)]
-//! # struct CpuInitExample;
-//! # impl uefi_cpu::cpu::EfiCpuInit for CpuInitExample {
-//! #     fn initialize(&mut self) -> Result<(), EfiError> {Ok(())}
-//! #     fn flush_data_cache(
-//! #         &self,
-//! #         _start: r_efi::efi::PhysicalAddress,
-//! #         _length: u64,
-//! #         _flush_type: mu_pi::protocols::cpu_arch::CpuFlushType,
-//! #     ) -> Result<(), EfiError> {Ok(())}
-//! #     fn init(&self, _init_type: mu_pi::protocols::cpu_arch::CpuInitType) -> Result<(), EfiError> {Ok(())}
-//! #     fn get_timer_value(&self, _timer_index: u32) -> Result<(u64, u64), EfiError> {Ok((0, 0))}
-//! # }
-//! # #[derive(Default, Clone, Copy)]
-//! # struct SectionExtractExample;
-//! # impl mu_pi::fw_fs::SectionExtractor for SectionExtractExample {
-//! #     fn extract(&self, _: &mu_pi::fw_fs::Section) -> Result<Box<[u8]>, r_efi::base::Status> { Ok(Box::new([0])) }
-//! # }
-//! # #[derive(Default, Clone, Copy)]
-//! # struct InterruptManagerExample;
-//! # impl uefi_cpu::interrupts::InterruptManager for InterruptManagerExample {
-//! #     fn initialize(&mut self) -> uefi_sdk::error::Result<()> { Ok(()) }
-//! #     fn register_exception_handler(
-//! #        &self,
-//! #        exception_type: ExceptionType,
-//! #        handler: HandlerType,
-//! #    ) -> Result<(), EfiError> { Ok(()) }
-//! #     fn unregister_exception_handler(
-//! #        &self,
-//! #        exception_type: ExceptionType,
-//! #    ) -> Result<(), EfiError> { Ok(()) }
-//! # }
-//! # let physical_hob_list = core::ptr::null();
-//! dxe_core::Core::default()
-//!   .with_cpu_init(CpuInitExample::default())
-//!   .with_interrupt_manager(InterruptManagerExample::default())
-//!   .with_section_extractor(SectionExtractExample::default())
-//!   .initialize(physical_hob_list)
-//!   .with_driver(Box::new(Driver::default()))
-//!   .start()
-//!   .unwrap();
-//! ```
-//!
-//! ## License
-//!
-//! Copyright (C) Microsoft Corporation. All rights reserved.
-//!
-//! SPDX-License-Identifier: BSD-2-Clause-Patent
-//!
-#![cfg_attr(all(not(feature = "std"), not(test)), no_std)]
-#![feature(alloc_error_handler)]
-#![feature(c_variadic)]
-#![feature(allocator_api)]
-#![feature(new_uninit)]
-#![feature(const_mut_refs)]
-#![feature(slice_ptr_get)]
-#![feature(get_many_mut)]
-#![feature(is_sorted)]
-
-extern crate alloc;
-
-mod allocator;
-mod component_interface;
-mod cpu_arch_protocol;
-mod dispatcher;
-mod driver_services;
-mod dxe_services;
-mod event_db;
-mod events;
-mod filesystems;
-mod fv;
-mod gcd;
-mod hw_interrupt_protocol;
-mod image;
-mod memory_attributes_protocol;
-mod memory_attributes_table;
-mod misc_boot_services;
-mod pecoff;
-mod protocol_db;
-mod protocols;
-mod runtime;
-mod systemtables;
-mod tpl_lock;
-
-#[cfg(test)]
-#[macro_use]
-pub mod test_support;
-
-use core::{ffi::c_void, ptr, str::FromStr};
-
-use alloc::{boxed::Box, vec::Vec};
-use gcd::SpinLockedGcd;
-use mu_pi::{
-    fw_fs,
-    hob::{get_c_hob_list_size, HobList},
-<<<<<<< HEAD
-    protocols::bds,
-};
-use r_efi::efi::{self};
-=======
-    protocols::{bds, status_code},
-    status_code::{EFI_PROGRESS_CODE, EFI_SOFTWARE_DXE_CORE, EFI_SW_DXE_CORE_PC_HANDOFF_TO_NEXT},
-};
-use protocols::PROTOCOL_DB;
-use r_efi::efi;
->>>>>>> a9495849
-use uefi_component_interface::DxeComponent;
-use uefi_sdk::error::{self, Result};
-
-#[macro_export]
-macro_rules! ensure {
-    ($condition:expr, $err:expr) => {{
-        if !($condition) {
-            error!($err);
-        }
-    }};
-}
-
-#[macro_export]
-macro_rules! error {
-    ($err:expr) => {{
-        return Err($err.into()).into();
-    }};
-}
-
-pub(crate) static GCD: SpinLockedGcd = SpinLockedGcd::new(Some(events::gcd_map_change));
-
-/// The initialize phase DxeCore, responsible for setting up the environment with the given configuration.
-///
-/// This struct is the entry point for the DXE Core, which is a two phase system. This struct is responsible for
-/// initializing the system and applying any configuration from the `with_*` function calls. During this phase, no
-/// allocations are available. Allocations are only available once [initialize](Core::initialize) is called.
-///
-/// The return type from [initialize](Core::initialize) is a [CorePostInit] object, which signals the completion of
-/// the first phase of the DXE Core and that allocations are available. See [CorePostInit] for more information.
-///
-/// ## Examples
-///
-/// ``` rust,no_run
-/// use uefi_cpu::cpu::EfiCpuInit;
-/// use uefi_cpu::interrupts::InterruptManager;
-/// use uefi_cpu::interrupts::ExceptionType;
-/// use uefi_cpu::interrupts::HandlerType;
-/// use uefi_sdk::error::EfiError;
-/// # #[derive(Default, Clone, Copy)]
-/// # struct Driver;
-/// # impl uefi_component_interface::DxeComponent for Driver {
-/// #     fn entry_point(&self, _: &dyn uefi_component_interface::DxeComponentInterface) -> uefi_sdk::error::Result<()> { Ok(()) }
-/// # }
-/// # #[derive(Default, Clone, Copy)]
-/// # struct CpuInitExample;
-/// # impl EfiCpuInit for CpuInitExample {
-/// #     fn initialize(&mut self) -> Result<(), EfiError> {Ok(())}
-/// #     fn flush_data_cache(
-/// #         &self,
-/// #         _start: r_efi::efi::PhysicalAddress,
-/// #         _length: u64,
-/// #         _flush_type: mu_pi::protocols::cpu_arch::CpuFlushType,
-/// #     ) -> Result<(), EfiError> {Ok(())}
-/// #     fn init(&self, _init_type: mu_pi::protocols::cpu_arch::CpuInitType) -> Result<(), EfiError> {Ok(())}
-/// #     fn get_timer_value(&self, _timer_index: u32) -> Result<(u64, u64), EfiError> {Ok((0, 0))}
-/// # }
-/// # #[derive(Default, Clone, Copy)]
-/// # struct SectionExtractExample;
-/// # impl mu_pi::fw_fs::SectionExtractor for SectionExtractExample {
-/// #     fn extract(&self, _: &mu_pi::fw_fs::Section) -> Result<Box<[u8]>, r_efi::base::Status> { Ok(Box::new([0])) }
-/// # }
-/// # #[derive(Default, Clone, Copy)]
-/// # struct InterruptManagerExample;
-/// # impl uefi_cpu::interrupts::InterruptManager for InterruptManagerExample {
-/// #     fn initialize(&mut self) -> uefi_sdk::error::Result<()> { Ok(()) }
-/// #     fn register_exception_handler(
-/// #        &self,
-/// #        exception_type: ExceptionType,
-/// #        handler: HandlerType,
-/// #    ) -> Result<(), EfiError> { Ok(()) }
-/// #     fn unregister_exception_handler(
-/// #        &self,
-/// #        exception_type: ExceptionType,
-/// #    ) -> Result<(), EfiError> { Ok(()) }
-/// # }
-/// # let physical_hob_list = core::ptr::null();
-/// dxe_core::Core::default()
-///   .with_cpu_init(CpuInitExample::default())
-///   .with_interrupt_manager(InterruptManagerExample::default())
-///   .with_section_extractor(SectionExtractExample::default())
-///   .initialize(physical_hob_list)
-///   .with_driver(Box::new(Driver::default()))
-///   .start()
-///   .unwrap();
-/// ```
-#[derive(Default)]
-pub struct Core<CpuInit, SectionExtractor, InterruptManager, InterruptBases>
-where
-    CpuInit: uefi_cpu::cpu::EfiCpuInit + Default + 'static,
-    SectionExtractor: fw_fs::SectionExtractor + Default + Copy + 'static,
-    InterruptManager: uefi_cpu::interrupts::InterruptManager + Default + Copy + 'static,
-    InterruptBases: uefi_cpu::interrupts::InterruptBases + Default + Copy + 'static,
-{
-    cpu_init: CpuInit,
-    section_extractor: SectionExtractor,
-    interrupt_manager: InterruptManager,
-    interrupt_bases: InterruptBases,
-}
-
-impl<CpuInit, SectionExtractor, InterruptManager, InterruptBases>
-    Core<CpuInit, SectionExtractor, InterruptManager, InterruptBases>
-where
-    CpuInit: uefi_cpu::cpu::EfiCpuInit + Default + 'static,
-    SectionExtractor: fw_fs::SectionExtractor + Default + Copy + 'static,
-    InterruptManager: uefi_cpu::interrupts::InterruptManager + Default + Copy + 'static,
-    InterruptBases: uefi_cpu::interrupts::InterruptBases + Default + Copy + 'static,
-{
-    /// Registers the CPU Init with it's own configuration.
-    pub fn with_cpu_init(mut self, cpu_init: CpuInit) -> Self {
-        self.cpu_init = cpu_init;
-        self
-    }
-
-    /// Registers the Interrupt Manager with it's own configuration.
-    pub fn with_interrupt_manager(mut self, interrupt_manager: InterruptManager) -> Self {
-        self.interrupt_manager = interrupt_manager;
-        self
-    }
-
-    /// Registers the section extractor with it's own configuration.
-    pub fn with_section_extractor(mut self, section_extractor: SectionExtractor) -> Self {
-        self.section_extractor = section_extractor;
-        self
-    }
-
-<<<<<<< HEAD
-    /// Registers the interrupt bases with it's own configuration.
-    pub fn with_interrupt_bases(mut self, interrupt_bases: InterruptBases) -> Self {
-        self.interrupt_bases = interrupt_bases;
-        self
-=======
-    /// Returns the length of the HOB list.
-    /// Clippy gets unhappy if we call get_c_hob_list_size directly, because it gets confused, thinking
-    /// get_c_hob_list_size is not marked unsafe, but it is
-    fn get_hob_list_len(hob_list: *const c_void) -> usize {
-        unsafe { get_c_hob_list_size(hob_list) }
->>>>>>> a9495849
-    }
-
-    /// Initializes the core with the given configuration, including GCD initialization, enabling allocations.
-    pub fn initialize(mut self, physical_hob_list: *const c_void) -> CorePostInit {
-        let _ = self.cpu_init.initialize();
-        self.interrupt_manager.initialize().expect("Failed to initialize interrupt manager!");
-        uefi_debugger::initialize(&mut self.interrupt_manager);
-
-        if physical_hob_list.is_null() {
-            panic!("HOB list pointer is null!");
-        }
-
-        gcd::init_gcd(physical_hob_list);
-
-        log::trace!("Initial GCD:\n{}", GCD);
-
-        // After this point Rust Heap usage is permitted (since GCD is initialized with a single known-free region).
-        // Relocate the hobs from the input list pointer into a Vec.
-        let mut hob_list = HobList::default();
-        hob_list.discover_hobs(physical_hob_list);
-
-        log::trace!("HOB list discovered is:");
-        log::trace!("{:#x?}", hob_list);
-
-        //make sure that well-known handles exist.
-        PROTOCOL_DB.init_protocol_db();
-        // Initialize full allocation support.
-        allocator::init_memory_support(&hob_list);
-        // we have to relocate HOBs after memory services are initialized as we are going to allocate memory and
-        // the initial free memory may not be enough to contain the HOB list. We need to relocate the HOBs because
-        // the initial HOB list is not in mapped memory as passed from pre-DXE.
-        hob_list.relocate_hobs();
-        let hob_list_slice = unsafe {
-<<<<<<< HEAD
-            core::slice::from_raw_parts(physical_hob_list as *const u8, get_c_hob_list_size(physical_hob_list))
-=======
-            core::slice::from_raw_parts(physical_hob_list as *const u8, Self::get_hob_list_len(physical_hob_list))
->>>>>>> a9495849
-        };
-        let relocated_c_hob_list = hob_list_slice.to_vec().into_boxed_slice();
-
-        log::info!("GCD - After memory init:\n{}", GCD);
-
-        // Instantiate system table.
-        systemtables::init_system_table();
-        {
-            let mut st = systemtables::SYSTEM_TABLE.lock();
-            let st = st.as_mut().expect("System Table not initialized!");
-
-            allocator::install_memory_services(st.boot_services_mut());
-            gcd::init_paging(&hob_list);
-            events::init_events_support(st.boot_services_mut());
-            protocols::init_protocol_support(st.boot_services_mut());
-            misc_boot_services::init_misc_boot_services_support(st.boot_services_mut());
-            runtime::init_runtime_support(st.runtime_services_mut());
-            image::init_image_support(&hob_list, st);
-            dispatcher::init_dispatcher(Box::from(self.section_extractor));
-            fv::init_fv_support(&hob_list, Box::from(self.section_extractor));
-            dxe_services::init_dxe_services(st);
-            driver_services::init_driver_services(st.boot_services_mut());
-
-<<<<<<< HEAD
-            // Commenting out below install procotcol call until we stub the CPU
-            // arch protocol install from C CpuDxe.
-            cpu_arch_protocol::install_cpu_arch_protocol(&mut self.cpu_init, &mut self.interrupt_manager);
-            hw_interrupt_protocol::install_hw_interrupt_protocol(&mut self.interrupt_manager, &self.interrupt_bases);
-=======
-            cpu_arch_protocol::install_cpu_arch_protocol(&mut self.cpu_init, &mut self.interrupt_manager);
-            memory_attributes_protocol::install_memory_attributes_protocol();
->>>>>>> a9495849
-
-            // re-checksum the system tables after above initialization.
-            st.checksum_all();
-
-            // Install HobList configuration table
-            let hob_list_guid =
-                uuid::Uuid::from_str("7739F24C-93D7-11D4-9A3A-0090273FC14D").expect("Invalid UUID format.");
-            let hob_list_guid: efi::Guid = unsafe { *(hob_list_guid.to_bytes_le().as_ptr() as *const efi::Guid) };
-
-            misc_boot_services::core_install_configuration_table(
-                hob_list_guid,
-                Some(unsafe { &mut *(Box::leak(relocated_c_hob_list).as_mut_ptr() as *mut c_void) }),
-                st,
-            )
-            .expect("Unable to create configuration table due to invalid table entry.");
-
-            // Install Memory Type Info configuration table.
-            allocator::install_memory_type_info_table(st).expect("Unable to create Memory Type Info Table");
-        }
-
-        let boot_services_ptr;
-        let runtime_services_ptr;
-        {
-            let mut st = systemtables::SYSTEM_TABLE.lock();
-            boot_services_ptr = st.as_mut().unwrap().boot_services_mut() as *mut efi::BootServices;
-            runtime_services_ptr = st.as_mut().unwrap().runtime_services_mut() as *mut efi::RuntimeServices;
-        }
-        tpl_lock::init_boot_services(boot_services_ptr);
-
-        memory_attributes_table::init_memory_attributes_table_support();
-
-        _ = uefi_performance::init_performance_lib(&hob_list, unsafe { boot_services_ptr.as_ref().unwrap() }, unsafe {
-            runtime_services_ptr.as_ref().unwrap()
-        });
-
-        CorePostInit::new(/* Potentially transfer configuration data here. */)
-    }
-}
-
-/// The execute phase of the DxeCore, responsible for dispatching all drivers.
-///
-/// This phase is responsible for dispatching all drivers that have been registered with the core or discovered by the
-/// core. This structure cannot be generated directly, but is returned from [Core::initialize]. This phase allows for
-/// additional configuration that may require allocations, as allocations are now available. Once all configuration has
-/// been completed via the provided `with_*` functions, [start](CorePostInit::start) should be called to begin driver
-/// dispatch and handoff to bds.
-pub struct CorePostInit {
-    drivers: Vec<Box<dyn DxeComponent>>,
-}
-
-impl CorePostInit {
-    fn new() -> Self {
-        Self { drivers: Vec::new() }
-    }
-
-    /// Registers a driver to be dispatched by the core.
-    pub fn with_driver(mut self, driver: Box<dyn DxeComponent>) -> Self {
-        self.drivers.push(driver);
-        self
-    }
-
-    /// Starts the core, dispatching all drivers.
-    pub fn start(self) -> Result<()> {
-        log::info!("Dispatching Local Drivers");
-        for driver in self.drivers {
-            // This leaks the driver, making it static for the lifetime of the program.
-            // Since the number of drivers is fixed and this function can only be called once (due to
-            // `self` instead of `&self`), we don't have to worry about leaking memory.
-            if let Err(driver_err) = image::core_start_local_image(Box::leak(driver)) {
-                debug_assert!(false, "Driver failed with status {:?}", driver_err);
-                log::error!("Driver failed with status {:?}", driver_err);
-            }
-        }
-
-        dispatcher::core_dispatcher().expect("initial dispatch failed.");
-
-        core_display_missing_arch_protocols();
-
-        dispatcher::display_discovered_not_dispatched();
-
-        call_bds();
-
-        log::info!("Finished");
-        Ok(())
-    }
-}
-
-const ARCH_PROTOCOLS: &[(uuid::Uuid, &str)] = &[
-    (uuid::uuid!("a46423e3-4617-49f1-b9ff-d1bfa9115839"), "Security"),
-    (uuid::uuid!("26baccb1-6f42-11d4-bce7-0080c73c8881"), "Cpu"),
-    (uuid::uuid!("26baccb2-6f42-11d4-bce7-0080c73c8881"), "Metronome"),
-    (uuid::uuid!("26baccb3-6f42-11d4-bce7-0080c73c8881"), "Timer"),
-    (uuid::uuid!("665e3ff6-46cc-11d4-9a38-0090273fc14d"), "Bds"),
-    (uuid::uuid!("665e3ff5-46cc-11d4-9a38-0090273fc14d"), "Watchdog"),
-    (uuid::uuid!("b7dfb4e1-052f-449f-87be-9818fc91b733"), "Runtime"),
-    (uuid::uuid!("1e5668e2-8481-11d4-bcf1-0080c73c8881"), "Variable"),
-    (uuid::uuid!("6441f818-6362-4e44-b570-7dba31dd2453"), "Variable Write"),
-    (uuid::uuid!("5053697e-2cbc-4819-90d9-0580deee5754"), "Capsule"),
-    (uuid::uuid!("1da97072-bddc-4b30-99f1-72a0b56fff2a"), "Monotonic Counter"),
-    (uuid::uuid!("27cfac88-46cc-11d4-9a38-0090273fc14d"), "Reset"),
-    (uuid::uuid!("27cfac87-46cc-11d4-9a38-0090273fc14d"), "Real Time Clock"),
-];
-
-fn core_display_missing_arch_protocols() {
-    for (uuid, name) in ARCH_PROTOCOLS {
-        let guid: efi::Guid = unsafe { core::mem::transmute(uuid.to_bytes_le()) };
-        if protocols::PROTOCOL_DB.locate_protocol(guid).is_err() {
-            log::warn!("Missing architectural protocol: {:?}, {:?}", uuid, name);
-        }
-    }
-}
-
-fn call_bds() {
-    if let Ok(protocol) = protocols::PROTOCOL_DB.locate_protocol(bds::PROTOCOL_GUID) {
-        let bds = protocol as *mut bds::Protocol;
-        unsafe {
-            ((*bds).entry)(bds);
-        }
-    }
-
-    match protocols::PROTOCOL_DB.locate_protocol(status_code::PROTOCOL_GUID) {
-        Ok(status_code_ptr) => {
-            let status_code_protocol = unsafe { (status_code_ptr as *mut status_code::Protocol).as_mut() }.unwrap();
-            (status_code_protocol.report_status_code)(
-                EFI_PROGRESS_CODE,
-                EFI_SOFTWARE_DXE_CORE | EFI_SW_DXE_CORE_PC_HANDOFF_TO_NEXT,
-                0,
-                &uefi_sdk::guid::DXE_CORE,
-                ptr::null(),
-            );
-        }
-        Err(err) => log::error!("Unable to locate status code runtime protocol: {:?}", err),
-    };
-}
+//! DXE Core
+//!
+//! A pure rust implementation of the UEFI DXE Core. Please review the getting started documentation at
+//! <https://pop-project.github.io/uefi-dxe-core/> for more information.
+//!
+//! ## Examples
+//!
+//! ``` rust,no_run
+//! use uefi_cpu::cpu::EfiCpuInit;
+//! use uefi_cpu::interrupts::InterruptManager;
+//! use uefi_cpu::interrupts::InterruptBases;
+//! use uefi_cpu::interrupts::ExceptionType;
+//! use uefi_cpu::interrupts::HandlerType;
+//! use uefi_sdk::error::EfiError;
+//! # #[derive(Default, Clone, Copy)]
+//! # struct Driver;
+//! # impl uefi_component_interface::DxeComponent for Driver {
+//! #     fn entry_point(&self, _: &dyn uefi_component_interface::DxeComponentInterface) -> uefi_sdk::error::Result<()> { Ok(()) }
+//! # }
+//! # #[derive(Default, Clone, Copy)]
+//! # struct CpuInitExample;
+//! # impl uefi_cpu::cpu::EfiCpuInit for CpuInitExample {
+//! #     fn initialize(&mut self) -> Result<(), EfiError> {Ok(())}
+//! #     fn flush_data_cache(
+//! #         &self,
+//! #         _start: r_efi::efi::PhysicalAddress,
+//! #         _length: u64,
+//! #         _flush_type: mu_pi::protocols::cpu_arch::CpuFlushType,
+//! #     ) -> Result<(), EfiError> {Ok(())}
+//! #     fn init(&self, _init_type: mu_pi::protocols::cpu_arch::CpuInitType) -> Result<(), EfiError> {Ok(())}
+//! #     fn get_timer_value(&self, _timer_index: u32) -> Result<(u64, u64), EfiError> {Ok((0, 0))}
+//! # }
+//! # #[derive(Default, Clone, Copy)]
+//! # struct SectionExtractExample;
+//! # impl mu_pi::fw_fs::SectionExtractor for SectionExtractExample {
+//! #     fn extract(&self, _: &mu_pi::fw_fs::Section) -> Result<Box<[u8]>, r_efi::base::Status> { Ok(Box::new([0])) }
+//! # }
+//! # #[derive(Default, Clone, Copy)]
+//! # struct InterruptManagerExample;
+//! # impl uefi_cpu::interrupts::InterruptManager for InterruptManagerExample {
+//! #     fn initialize(&mut self) -> uefi_sdk::error::Result<()> { Ok(()) }
+//! #     fn register_exception_handler(
+//! #        &self,
+//! #        exception_type: ExceptionType,
+//! #        handler: HandlerType,
+//! #    ) -> Result<(), EfiError> { Ok(()) }
+//! #     fn unregister_exception_handler(
+//! #        &self,
+//! #        exception_type: ExceptionType,
+//! #    ) -> Result<(), EfiError> { Ok(()) }
+//! # }
+//! # let physical_hob_list = core::ptr::null();
+//! dxe_core::Core::default()
+//!   .with_cpu_init(CpuInitExample::default())
+//!   .with_interrupt_manager(InterruptManagerExample::default())
+//!   .with_section_extractor(SectionExtractExample::default())
+//!   .initialize(physical_hob_list)
+//!   .with_driver(Box::new(Driver::default()))
+//!   .start()
+//!   .unwrap();
+//! ```
+//!
+//! ## License
+//!
+//! Copyright (C) Microsoft Corporation. All rights reserved.
+//!
+//! SPDX-License-Identifier: BSD-2-Clause-Patent
+//!
+#![cfg_attr(all(not(feature = "std"), not(test)), no_std)]
+#![feature(alloc_error_handler)]
+#![feature(c_variadic)]
+#![feature(allocator_api)]
+#![feature(new_uninit)]
+#![feature(const_mut_refs)]
+#![feature(slice_ptr_get)]
+#![feature(get_many_mut)]
+#![feature(is_sorted)]
+
+extern crate alloc;
+
+mod allocator;
+mod component_interface;
+mod cpu_arch_protocol;
+mod dispatcher;
+mod driver_services;
+mod dxe_services;
+mod event_db;
+mod events;
+mod filesystems;
+mod fv;
+mod gcd;
+mod hw_interrupt_protocol;
+mod image;
+mod memory_attributes_protocol;
+mod memory_attributes_table;
+mod misc_boot_services;
+mod pecoff;
+mod protocol_db;
+mod protocols;
+mod runtime;
+mod systemtables;
+mod tpl_lock;
+
+#[cfg(test)]
+#[macro_use]
+pub mod test_support;
+
+use core::{ffi::c_void, ptr, str::FromStr};
+
+use alloc::{boxed::Box, vec::Vec};
+use gcd::SpinLockedGcd;
+use mu_pi::{
+    fw_fs,
+    hob::{get_c_hob_list_size, HobList},
+    protocols::{bds, status_code},
+    status_code::{EFI_PROGRESS_CODE, EFI_SOFTWARE_DXE_CORE, EFI_SW_DXE_CORE_PC_HANDOFF_TO_NEXT},
+};
+use protocols::PROTOCOL_DB;
+use r_efi::efi;
+use uefi_component_interface::DxeComponent;
+use uefi_sdk::error::{self, Result};
+
+#[macro_export]
+macro_rules! ensure {
+    ($condition:expr, $err:expr) => {{
+        if !($condition) {
+            error!($err);
+        }
+    }};
+}
+
+#[macro_export]
+macro_rules! error {
+    ($err:expr) => {{
+        return Err($err.into()).into();
+    }};
+}
+
+pub(crate) static GCD: SpinLockedGcd = SpinLockedGcd::new(Some(events::gcd_map_change));
+
+/// The initialize phase DxeCore, responsible for setting up the environment with the given configuration.
+///
+/// This struct is the entry point for the DXE Core, which is a two phase system. This struct is responsible for
+/// initializing the system and applying any configuration from the `with_*` function calls. During this phase, no
+/// allocations are available. Allocations are only available once [initialize](Core::initialize) is called.
+///
+/// The return type from [initialize](Core::initialize) is a [CorePostInit] object, which signals the completion of
+/// the first phase of the DXE Core and that allocations are available. See [CorePostInit] for more information.
+///
+/// ## Examples
+///
+/// ``` rust,no_run
+/// use uefi_cpu::cpu::EfiCpuInit;
+/// use uefi_cpu::interrupts::InterruptManager;
+/// use uefi_cpu::interrupts::ExceptionType;
+/// use uefi_cpu::interrupts::HandlerType;
+/// use uefi_sdk::error::EfiError;
+/// # #[derive(Default, Clone, Copy)]
+/// # struct Driver;
+/// # impl uefi_component_interface::DxeComponent for Driver {
+/// #     fn entry_point(&self, _: &dyn uefi_component_interface::DxeComponentInterface) -> uefi_sdk::error::Result<()> { Ok(()) }
+/// # }
+/// # #[derive(Default, Clone, Copy)]
+/// # struct CpuInitExample;
+/// # impl EfiCpuInit for CpuInitExample {
+/// #     fn initialize(&mut self) -> Result<(), EfiError> {Ok(())}
+/// #     fn flush_data_cache(
+/// #         &self,
+/// #         _start: r_efi::efi::PhysicalAddress,
+/// #         _length: u64,
+/// #         _flush_type: mu_pi::protocols::cpu_arch::CpuFlushType,
+/// #     ) -> Result<(), EfiError> {Ok(())}
+/// #     fn init(&self, _init_type: mu_pi::protocols::cpu_arch::CpuInitType) -> Result<(), EfiError> {Ok(())}
+/// #     fn get_timer_value(&self, _timer_index: u32) -> Result<(u64, u64), EfiError> {Ok((0, 0))}
+/// # }
+/// # #[derive(Default, Clone, Copy)]
+/// # struct SectionExtractExample;
+/// # impl mu_pi::fw_fs::SectionExtractor for SectionExtractExample {
+/// #     fn extract(&self, _: &mu_pi::fw_fs::Section) -> Result<Box<[u8]>, r_efi::base::Status> { Ok(Box::new([0])) }
+/// # }
+/// # #[derive(Default, Clone, Copy)]
+/// # struct InterruptManagerExample;
+/// # impl uefi_cpu::interrupts::InterruptManager for InterruptManagerExample {
+/// #     fn initialize(&mut self) -> uefi_sdk::error::Result<()> { Ok(()) }
+/// #     fn register_exception_handler(
+/// #        &self,
+/// #        exception_type: ExceptionType,
+/// #        handler: HandlerType,
+/// #    ) -> Result<(), EfiError> { Ok(()) }
+/// #     fn unregister_exception_handler(
+/// #        &self,
+/// #        exception_type: ExceptionType,
+/// #    ) -> Result<(), EfiError> { Ok(()) }
+/// # }
+/// # let physical_hob_list = core::ptr::null();
+/// dxe_core::Core::default()
+///   .with_cpu_init(CpuInitExample::default())
+///   .with_interrupt_manager(InterruptManagerExample::default())
+///   .with_section_extractor(SectionExtractExample::default())
+///   .initialize(physical_hob_list)
+///   .with_driver(Box::new(Driver::default()))
+///   .start()
+///   .unwrap();
+/// ```
+#[derive(Default)]
+pub struct Core<CpuInit, SectionExtractor, InterruptManager, InterruptBases>
+where
+    CpuInit: uefi_cpu::cpu::EfiCpuInit + Default + 'static,
+    SectionExtractor: fw_fs::SectionExtractor + Default + Copy + 'static,
+    InterruptManager: uefi_cpu::interrupts::InterruptManager + Default + Copy + 'static,
+    InterruptBases: uefi_cpu::interrupts::InterruptBases + Default + Copy + 'static,
+{
+    cpu_init: CpuInit,
+    section_extractor: SectionExtractor,
+    interrupt_manager: InterruptManager,
+    interrupt_bases: InterruptBases,
+}
+
+impl<CpuInit, SectionExtractor, InterruptManager, InterruptBases>
+    Core<CpuInit, SectionExtractor, InterruptManager, InterruptBases>
+where
+    CpuInit: uefi_cpu::cpu::EfiCpuInit + Default + 'static,
+    SectionExtractor: fw_fs::SectionExtractor + Default + Copy + 'static,
+    InterruptManager: uefi_cpu::interrupts::InterruptManager + Default + Copy + 'static,
+    InterruptBases: uefi_cpu::interrupts::InterruptBases + Default + Copy + 'static,
+{
+    /// Registers the CPU Init with it's own configuration.
+    pub fn with_cpu_init(mut self, cpu_init: CpuInit) -> Self {
+        self.cpu_init = cpu_init;
+        self
+    }
+
+    /// Registers the Interrupt Manager with it's own configuration.
+    pub fn with_interrupt_manager(mut self, interrupt_manager: InterruptManager) -> Self {
+        self.interrupt_manager = interrupt_manager;
+        self
+    }
+
+    /// Registers the section extractor with it's own configuration.
+    pub fn with_section_extractor(mut self, section_extractor: SectionExtractor) -> Self {
+        self.section_extractor = section_extractor;
+        self
+    }
+
+    /// Returns the length of the HOB list.
+    /// Clippy gets unhappy if we call get_c_hob_list_size directly, because it gets confused, thinking
+    /// get_c_hob_list_size is not marked unsafe, but it is
+    fn get_hob_list_len(hob_list: *const c_void) -> usize {
+        unsafe { get_c_hob_list_size(hob_list) }
+    }
+
+    /// Registers the interrupt bases with it's own configuration.
+    pub fn with_interrupt_bases(mut self, interrupt_bases: InterruptBases) -> Self {
+        self.interrupt_bases = interrupt_bases;
+        self
+    }
+
+    /// Initializes the core with the given configuration, including GCD initialization, enabling allocations.
+    pub fn initialize(mut self, physical_hob_list: *const c_void) -> CorePostInit {
+        let _ = self.cpu_init.initialize();
+        self.interrupt_manager.initialize().expect("Failed to initialize interrupt manager!");
+        uefi_debugger::initialize(&mut self.interrupt_manager);
+
+        if physical_hob_list.is_null() {
+            panic!("HOB list pointer is null!");
+        }
+
+        gcd::init_gcd(physical_hob_list);
+
+        log::trace!("Initial GCD:\n{}", GCD);
+
+        // After this point Rust Heap usage is permitted (since GCD is initialized with a single known-free region).
+        // Relocate the hobs from the input list pointer into a Vec.
+        let mut hob_list = HobList::default();
+        hob_list.discover_hobs(physical_hob_list);
+
+        log::trace!("HOB list discovered is:");
+        log::trace!("{:#x?}", hob_list);
+
+        //make sure that well-known handles exist.
+        PROTOCOL_DB.init_protocol_db();
+        // Initialize full allocation support.
+        allocator::init_memory_support(&hob_list);
+        // we have to relocate HOBs after memory services are initialized as we are going to allocate memory and
+        // the initial free memory may not be enough to contain the HOB list. We need to relocate the HOBs because
+        // the initial HOB list is not in mapped memory as passed from pre-DXE.
+        hob_list.relocate_hobs();
+        let hob_list_slice = unsafe {
+            core::slice::from_raw_parts(physical_hob_list as *const u8, Self::get_hob_list_len(physical_hob_list))
+        };
+        let relocated_c_hob_list = hob_list_slice.to_vec().into_boxed_slice();
+
+        log::info!("GCD - After memory init:\n{}", GCD);
+
+        // Instantiate system table.
+        systemtables::init_system_table();
+        {
+            let mut st = systemtables::SYSTEM_TABLE.lock();
+            let st = st.as_mut().expect("System Table not initialized!");
+
+            allocator::install_memory_services(st.boot_services_mut());
+            gcd::init_paging(&hob_list);
+            events::init_events_support(st.boot_services_mut());
+            protocols::init_protocol_support(st.boot_services_mut());
+            misc_boot_services::init_misc_boot_services_support(st.boot_services_mut());
+            runtime::init_runtime_support(st.runtime_services_mut());
+            image::init_image_support(&hob_list, st);
+            dispatcher::init_dispatcher(Box::from(self.section_extractor));
+            fv::init_fv_support(&hob_list, Box::from(self.section_extractor));
+            dxe_services::init_dxe_services(st);
+            driver_services::init_driver_services(st.boot_services_mut());
+
+            cpu_arch_protocol::install_cpu_arch_protocol(&mut self.cpu_init, &mut self.interrupt_manager);
+            memory_attributes_protocol::install_memory_attributes_protocol();
+            hw_interrupt_protocol::install_hw_interrupt_protocol(&mut self.interrupt_manager, &self.interrupt_bases);
+
+            // re-checksum the system tables after above initialization.
+            st.checksum_all();
+
+            // Install HobList configuration table
+            let hob_list_guid =
+                uuid::Uuid::from_str("7739F24C-93D7-11D4-9A3A-0090273FC14D").expect("Invalid UUID format.");
+            let hob_list_guid: efi::Guid = unsafe { *(hob_list_guid.to_bytes_le().as_ptr() as *const efi::Guid) };
+
+            misc_boot_services::core_install_configuration_table(
+                hob_list_guid,
+                Some(unsafe { &mut *(Box::leak(relocated_c_hob_list).as_mut_ptr() as *mut c_void) }),
+                st,
+            )
+            .expect("Unable to create configuration table due to invalid table entry.");
+
+            // Install Memory Type Info configuration table.
+            allocator::install_memory_type_info_table(st).expect("Unable to create Memory Type Info Table");
+        }
+
+        let boot_services_ptr;
+        let runtime_services_ptr;
+        {
+            let mut st = systemtables::SYSTEM_TABLE.lock();
+            boot_services_ptr = st.as_mut().unwrap().boot_services_mut() as *mut efi::BootServices;
+            runtime_services_ptr = st.as_mut().unwrap().runtime_services_mut() as *mut efi::RuntimeServices;
+        }
+        tpl_lock::init_boot_services(boot_services_ptr);
+
+        memory_attributes_table::init_memory_attributes_table_support();
+
+        _ = uefi_performance::init_performance_lib(&hob_list, unsafe { boot_services_ptr.as_ref().unwrap() }, unsafe {
+            runtime_services_ptr.as_ref().unwrap()
+        });
+
+        CorePostInit::new(/* Potentially transfer configuration data here. */)
+    }
+}
+
+/// The execute phase of the DxeCore, responsible for dispatching all drivers.
+///
+/// This phase is responsible for dispatching all drivers that have been registered with the core or discovered by the
+/// core. This structure cannot be generated directly, but is returned from [Core::initialize]. This phase allows for
+/// additional configuration that may require allocations, as allocations are now available. Once all configuration has
+/// been completed via the provided `with_*` functions, [start](CorePostInit::start) should be called to begin driver
+/// dispatch and handoff to bds.
+pub struct CorePostInit {
+    drivers: Vec<Box<dyn DxeComponent>>,
+}
+
+impl CorePostInit {
+    fn new() -> Self {
+        Self { drivers: Vec::new() }
+    }
+
+    /// Registers a driver to be dispatched by the core.
+    pub fn with_driver(mut self, driver: Box<dyn DxeComponent>) -> Self {
+        self.drivers.push(driver);
+        self
+    }
+
+    /// Starts the core, dispatching all drivers.
+    pub fn start(self) -> Result<()> {
+        log::info!("Dispatching Local Drivers");
+        for driver in self.drivers {
+            // This leaks the driver, making it static for the lifetime of the program.
+            // Since the number of drivers is fixed and this function can only be called once (due to
+            // `self` instead of `&self`), we don't have to worry about leaking memory.
+            if let Err(driver_err) = image::core_start_local_image(Box::leak(driver)) {
+                debug_assert!(false, "Driver failed with status {:?}", driver_err);
+                log::error!("Driver failed with status {:?}", driver_err);
+            }
+        }
+
+        dispatcher::core_dispatcher().expect("initial dispatch failed.");
+
+        core_display_missing_arch_protocols();
+
+        dispatcher::display_discovered_not_dispatched();
+
+        call_bds();
+
+        log::info!("Finished");
+        Ok(())
+    }
+}
+
+const ARCH_PROTOCOLS: &[(uuid::Uuid, &str)] = &[
+    (uuid::uuid!("a46423e3-4617-49f1-b9ff-d1bfa9115839"), "Security"),
+    (uuid::uuid!("26baccb1-6f42-11d4-bce7-0080c73c8881"), "Cpu"),
+    (uuid::uuid!("26baccb2-6f42-11d4-bce7-0080c73c8881"), "Metronome"),
+    (uuid::uuid!("26baccb3-6f42-11d4-bce7-0080c73c8881"), "Timer"),
+    (uuid::uuid!("665e3ff6-46cc-11d4-9a38-0090273fc14d"), "Bds"),
+    (uuid::uuid!("665e3ff5-46cc-11d4-9a38-0090273fc14d"), "Watchdog"),
+    (uuid::uuid!("b7dfb4e1-052f-449f-87be-9818fc91b733"), "Runtime"),
+    (uuid::uuid!("1e5668e2-8481-11d4-bcf1-0080c73c8881"), "Variable"),
+    (uuid::uuid!("6441f818-6362-4e44-b570-7dba31dd2453"), "Variable Write"),
+    (uuid::uuid!("5053697e-2cbc-4819-90d9-0580deee5754"), "Capsule"),
+    (uuid::uuid!("1da97072-bddc-4b30-99f1-72a0b56fff2a"), "Monotonic Counter"),
+    (uuid::uuid!("27cfac88-46cc-11d4-9a38-0090273fc14d"), "Reset"),
+    (uuid::uuid!("27cfac87-46cc-11d4-9a38-0090273fc14d"), "Real Time Clock"),
+];
+
+fn core_display_missing_arch_protocols() {
+    for (uuid, name) in ARCH_PROTOCOLS {
+        let guid: efi::Guid = unsafe { core::mem::transmute(uuid.to_bytes_le()) };
+        if protocols::PROTOCOL_DB.locate_protocol(guid).is_err() {
+            log::warn!("Missing architectural protocol: {:?}, {:?}", uuid, name);
+        }
+    }
+}
+
+fn call_bds() {
+    if let Ok(protocol) = protocols::PROTOCOL_DB.locate_protocol(bds::PROTOCOL_GUID) {
+        let bds = protocol as *mut bds::Protocol;
+        unsafe {
+            ((*bds).entry)(bds);
+        }
+    }
+
+    match protocols::PROTOCOL_DB.locate_protocol(status_code::PROTOCOL_GUID) {
+        Ok(status_code_ptr) => {
+            let status_code_protocol = unsafe { (status_code_ptr as *mut status_code::Protocol).as_mut() }.unwrap();
+            (status_code_protocol.report_status_code)(
+                EFI_PROGRESS_CODE,
+                EFI_SOFTWARE_DXE_CORE | EFI_SW_DXE_CORE_PC_HANDOFF_TO_NEXT,
+                0,
+                &uefi_sdk::guid::DXE_CORE,
+                ptr::null(),
+            );
+        }
+        Err(err) => log::error!("Unable to locate status code runtime protocol: {:?}", err),
+    };
+}