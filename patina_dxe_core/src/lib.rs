--- conflicted
+++ resolved
@@ -7,24 +7,16 @@
 //!
 //! ``` rust,no_run
 //! # use patina_sdk::component::prelude::*;
-<<<<<<< HEAD
-//! # fn example_component() -> patina_sdk::error::Result<()> { Ok(()) }
-=======
 //! # #[derive(IntoComponent, Default)]
 //! # struct ExampleComponent;
 //! # impl ExampleComponent {
 //! #     fn entry_point(self) -> patina_sdk::error::Result<()> { Ok(()) }
 //! # }
->>>>>>> c33a456d
 //! # let physical_hob_list = core::ptr::null();
 //! patina_dxe_core::Core::default()
 //!   .init_memory(physical_hob_list)
 //!   .with_service(patina_ffs_extractors::CompositeSectionExtractor::default())
-<<<<<<< HEAD
-//!   .with_component(example_component)
-=======
 //!   .with_component(ExampleComponent::default())
->>>>>>> c33a456d
 //!   .start()
 //!   .unwrap();
 //! ```
@@ -85,10 +77,7 @@
     protocols::{bds, status_code},
     status_code::{EFI_PROGRESS_CODE, EFI_SOFTWARE_DXE_CORE, EFI_SW_DXE_CORE_PC_HANDOFF_TO_NEXT},
 };
-<<<<<<< HEAD
-=======
 use mu_rust_helpers::{function, guid::CALLER_ID};
->>>>>>> c33a456d
 use patina_ffs::section::SectionExtractor;
 use patina_internal_cpu::{cpu::EfiCpu, interrupts::Interrupts};
 use patina_sdk::{
@@ -195,24 +184,16 @@
 ///
 /// ``` rust,no_run
 /// # use patina_sdk::component::prelude::*;
-<<<<<<< HEAD
-/// # fn example_component() -> patina_sdk::error::Result<()> { Ok(()) }
-=======
 /// # #[derive(IntoComponent, Default)]
 /// # struct ExampleComponent;
 /// # impl ExampleComponent {
 /// #     fn entry_point(self) -> patina_sdk::error::Result<()> { Ok(()) }
 /// # }
->>>>>>> c33a456d
 /// # let physical_hob_list = core::ptr::null();
 /// patina_dxe_core::Core::default()
 ///   .init_memory(physical_hob_list)
 ///   .with_service(patina_ffs_extractors::CompositeSectionExtractor::default())
-<<<<<<< HEAD
-///   .with_component(example_component)
-=======
 ///   .with_component(ExampleComponent::default())
->>>>>>> c33a456d
 ///   .start()
 ///   .unwrap();
 /// ```
@@ -541,15 +522,9 @@
     /// Registers core provided components
     #[allow(clippy::default_constructed_unit_structs)]
     fn add_core_components(&mut self) {
-<<<<<<< HEAD
-        self.insert_component(0, decompress::install_decompress_protocol.into_component());
-        self.insert_component(0, systemtables::register_checksum_on_protocol_install_events.into_component());
-        self.insert_component(0, cpu_arch_protocol::install_cpu_arch_protocol.into_component());
-=======
         self.insert_component(0, decompress::DecompressProtocolInstaller::default().into_component());
         self.insert_component(0, systemtables::SystemTableChecksumInstaller::default().into_component());
         self.insert_component(0, cpu_arch_protocol::CpuArchProtocolInstaller::default().into_component());
->>>>>>> c33a456d
         #[cfg(all(target_os = "uefi", target_arch = "aarch64"))]
         self.insert_component(0, hw_interrupt_protocol::HwInterruptProtocolInstaller::default().into_component());
     }
@@ -584,21 +559,7 @@
         self.core_dispatcher()?;
         log::info!("Finished Dispatching Drivers");
 
-<<<<<<< HEAD
-        if let Some(extractor) = self.storage.get_service::<dyn SectionExtractor>() {
-            log::debug!("Section Extractor service found, registering with FV and Dispatcher.");
-            dispatcher::register_section_extractor(extractor.clone());
-            fv::register_section_extractor(extractor);
-        }
-
-        log::info!("Parsing FVs from FV HOBs");
-        fv::parse_hob_fvs(&self.hob_list)?;
-        log::info!("Finished.");
-
-        dispatcher::core_dispatcher().expect("initial dispatch failed.");
-=======
         self.display_components_not_dispatched();
->>>>>>> c33a456d
 
         core_display_missing_arch_protocols();
 
