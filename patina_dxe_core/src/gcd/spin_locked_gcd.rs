//! UEFI Global Coherency Domain (GCD)
//!
//! ## License
//!
//! Copyright (c) Microsoft Corporation.
//!
//! SPDX-License-Identifier: Apache-2.0
//!
use crate::pecoff::{self, UefiPeInfo};
use alloc::{boxed::Box, slice, vec, vec::Vec};
use core::{fmt::Display, ptr};
use patina_sdk::{base::DEFAULT_CACHE_ATTR, error::EfiError};

use mu_pi::{
    dxe_services::{self, GcdMemoryType},
    hob::{self, EFiMemoryTypeInformation},
};
use mu_rust_helpers::function;
use patina_internal_collections::{Error as SliceError, Rbt, SliceKey, node_size};
use patina_sdk::{
    base::{SIZE_4GB, UEFI_PAGE_MASK, UEFI_PAGE_SHIFT, UEFI_PAGE_SIZE, align_up},
    guids::CACHE_ATTRIBUTE_CHANGE_EVENT_GROUP,
    uefi_pages_to_size,
};
use r_efi::efi;

use crate::{
    GCD, allocator::DEFAULT_ALLOCATION_STRATEGY, ensure, error, events::EVENT_DB, protocol_db,
    protocol_db::INVALID_HANDLE, tpl_lock,
};
use patina_internal_cpu::paging::create_cpu_paging;
use patina_paging::{MemoryAttributes, PageTable, PtError, PtResult, page_allocator::PageAllocator};

use mu_pi::hob::{Hob, HobList};

use super::{
    io_block::{self, Error as IoBlockError, IoBlock, IoBlockSplit, StateTransition as IoStateTransition},
    memory_block::{
        self, Error as MemoryBlockError, MemoryBlock, MemoryBlockSplit, StateTransition as MemoryStateTransition,
    },
};

const MEMORY_BLOCK_SLICE_LEN: usize = 4096;
pub const MEMORY_BLOCK_SLICE_SIZE: usize = MEMORY_BLOCK_SLICE_LEN * node_size::<MemoryBlock>();

const IO_BLOCK_SLICE_LEN: usize = 4096;
const IO_BLOCK_SLICE_SIZE: usize = IO_BLOCK_SLICE_LEN * node_size::<IoBlock>();

const PAGE_POOL_CAPACITY: usize = 512;

#[derive(Debug, Clone, Copy, PartialEq, Eq)]
enum InternalError {
    MemoryBlock(MemoryBlockError),
    IoBlock(IoBlockError),
    Slice(SliceError),
}

#[derive(Debug, Clone, Copy)]
pub enum AllocateType {
    /// Allocate from the lowest address to the highest address or until the specify address is reached (max address).
    BottomUp(Option<usize>),
    /// Allocate from the highest address to the lowest address.
    /// Some(address) => Start at the specified address (inclusive max address).
    /// None => Start at top of memory.
    TopDown(Option<usize>),
    /// Allocate at this address.
    Address(usize),
}

#[derive(Clone, Copy)]
struct GcdAttributeConversionEntry {
    attribute: u32,
    capability: u64,
    memory: bool,
}

const ATTRIBUTE_CONVERSION_TABLE: [GcdAttributeConversionEntry; 15] = [
    GcdAttributeConversionEntry {
        attribute: hob::EFI_RESOURCE_ATTRIBUTE_UNCACHEABLE,
        capability: efi::MEMORY_UC,
        memory: true,
    },
    GcdAttributeConversionEntry {
        attribute: hob::EFI_RESOURCE_ATTRIBUTE_UNCACHED_EXPORTED,
        capability: efi::MEMORY_UCE,
        memory: true,
    },
    GcdAttributeConversionEntry {
        attribute: hob::EFI_RESOURCE_ATTRIBUTE_WRITE_COMBINEABLE,
        capability: efi::MEMORY_WC,
        memory: true,
    },
    GcdAttributeConversionEntry {
        attribute: hob::EFI_RESOURCE_ATTRIBUTE_WRITE_THROUGH_CACHEABLE,
        capability: efi::MEMORY_WT,
        memory: true,
    },
    GcdAttributeConversionEntry {
        attribute: hob::EFI_RESOURCE_ATTRIBUTE_WRITE_BACK_CACHEABLE,
        capability: efi::MEMORY_WB,
        memory: true,
    },
    GcdAttributeConversionEntry {
        attribute: hob::EFI_RESOURCE_ATTRIBUTE_READ_PROTECTABLE,
        capability: efi::MEMORY_RP,
        memory: true,
    },
    GcdAttributeConversionEntry {
        attribute: hob::EFI_RESOURCE_ATTRIBUTE_WRITE_PROTECTABLE,
        capability: efi::MEMORY_WP,
        memory: true,
    },
    GcdAttributeConversionEntry {
        attribute: hob::EFI_RESOURCE_ATTRIBUTE_EXECUTION_PROTECTABLE,
        capability: efi::MEMORY_XP,
        memory: true,
    },
    GcdAttributeConversionEntry {
        attribute: hob::EFI_RESOURCE_ATTRIBUTE_READ_ONLY_PROTECTABLE,
        capability: efi::MEMORY_RO,
        memory: true,
    },
    GcdAttributeConversionEntry {
        attribute: hob::EFI_RESOURCE_ATTRIBUTE_PRESENT,
        capability: hob::EFI_MEMORY_PRESENT,
        memory: false,
    },
    GcdAttributeConversionEntry {
        attribute: hob::EFI_RESOURCE_ATTRIBUTE_INITIALIZED,
        capability: hob::EFI_MEMORY_INITIALIZED,
        memory: false,
    },
    GcdAttributeConversionEntry {
        attribute: hob::EFI_RESOURCE_ATTRIBUTE_TESTED,
        capability: hob::EFI_MEMORY_TESTED,
        memory: false,
    },
    GcdAttributeConversionEntry {
        attribute: hob::EFI_RESOURCE_ATTRIBUTE_PERSISTABLE,
        capability: hob::EFI_MEMORY_NV,
        memory: true,
    },
    GcdAttributeConversionEntry {
        attribute: hob::EFI_RESOURCE_ATTRIBUTE_MORE_RELIABLE,
        capability: hob::EFI_MEMORY_MORE_RELIABLE,
        memory: true,
    },
    GcdAttributeConversionEntry { attribute: 0, capability: 0, memory: false },
];

pub fn get_capabilities(gcd_mem_type: dxe_services::GcdMemoryType, attributes: u64) -> u64 {
    let mut capabilities = 0;

    for conversion in ATTRIBUTE_CONVERSION_TABLE.iter() {
        if conversion.attribute == 0 {
            break;
        }

        if (conversion.memory
            || (gcd_mem_type != dxe_services::GcdMemoryType::SystemMemory
                && gcd_mem_type != dxe_services::GcdMemoryType::MoreReliable))
            && (attributes & (conversion.attribute as u64) != 0)
        {
            capabilities |= conversion.capability;
        }
    }

    capabilities
}

type GcdAllocateFn = fn(
    gcd: &mut GCD,
    allocate_type: AllocateType,
    memory_type: dxe_services::GcdMemoryType,
    alignment: usize,
    len: usize,
    image_handle: efi::Handle,
    device_handle: Option<efi::Handle>,
) -> Result<usize, EfiError>;
type GcdFreeFn =
    fn(gcd: &mut GCD, base_address: usize, len: usize, transition: MemoryStateTransition) -> Result<(), EfiError>;

#[derive(Debug)]
struct PagingAllocator<'a> {
    page_pool: Vec<efi::PhysicalAddress>,
    gcd: &'a SpinLockedGcd,
}

impl<'a> PagingAllocator<'a> {
    fn new(gcd: &'a SpinLockedGcd) -> Self {
        Self { page_pool: Vec::with_capacity(PAGE_POOL_CAPACITY), gcd }
    }
}

impl PageAllocator for PagingAllocator<'_> {
    fn allocate_page(&mut self, align: u64, size: u64, is_root: bool) -> PtResult<u64> {
        if align != UEFI_PAGE_SIZE as u64 || size != UEFI_PAGE_SIZE as u64 {
            log::error!("Invalid alignment or size for page allocation: align: {align:#x}, size: {size:#x}");
            return Err(PtError::InvalidParameter);
        }

        if is_root {
            // allocate 1 page
            let len = 1;
            // allocate under 4GB to support x86 MPServices
            let addr: u64 = (SIZE_4GB - 1) as u64;

            // if this is the root page, we need to allocate it under 4GB to support x86 MPServices, they will copy
            // the cr3 register to the APs and the APs come up in real mode, transition to protected mode, enable paging,
            // and then transition to long mode. This means that the root page must be under 4GB so that the 32 bit code
            // can do 32 bit register moves to move it to cr3. For other architectures, this is not necessary, but not
            // an issue to allocate. However, some architectures may not have memory under 4GB, so if we fail here,
            // simply retry with the normal allocation

            let res = self.gcd.memory.lock().allocate_memory_space(
                AllocateType::BottomUp(Some(addr as usize)),
                dxe_services::GcdMemoryType::SystemMemory,
                UEFI_PAGE_SHIFT,
                uefi_pages_to_size!(len),
                protocol_db::EFI_BOOT_SERVICES_DATA_ALLOCATOR_HANDLE,
                None,
            );
            match res {
                Ok(root_page) => Ok(root_page as u64),
                Err(_) => {
                    // if we failed, try again with normal allocation
                    log::error!(
                        "Failed to allocate root page for the page table page pool, retrying with normal allocation"
                    );

                    match self.gcd.memory.lock().allocate_memory_space(
                        DEFAULT_ALLOCATION_STRATEGY,
                        dxe_services::GcdMemoryType::SystemMemory,
                        UEFI_PAGE_SHIFT,
                        uefi_pages_to_size!(len),
                        protocol_db::EFI_BOOT_SERVICES_DATA_ALLOCATOR_HANDLE,
                        None,
                    ) {
                        Ok(root_page) => Ok(root_page as u64),
                        Err(e) => {
                            // okay we are good and dead now
                            panic!("Failed to allocate root page for the page table page pool: {e:?}");
                        }
                    }
                }
            }
        } else {
            match self.page_pool.pop() {
                Some(page) => Ok(page),
                None => {
                    // allocate 512 pages at a time
                    let len = PAGE_POOL_CAPACITY;

                    // we only allocate here, not map. The page table is self-mapped, so we don't have to identity
                    // map them. This function is called with the page table lock held, so we cannot do that
                    match self.gcd.memory.lock().allocate_memory_space(
                        DEFAULT_ALLOCATION_STRATEGY,
                        dxe_services::GcdMemoryType::SystemMemory,
                        UEFI_PAGE_SHIFT,
                        uefi_pages_to_size!(len),
                        protocol_db::EFI_BOOT_SERVICES_DATA_ALLOCATOR_HANDLE,
                        None,
                    ) {
                        Ok(addr) => {
                            for i in 0..len {
                                self.page_pool.push(addr as u64 + ((i * UEFI_PAGE_SIZE) as u64));
                            }
                            self.page_pool.pop().ok_or(PtError::OutOfResources)
                        }
                        Err(e) => {
                            panic!("Failed to allocate pages for the page table page pool {e:?}");
                        }
                    }
                }
            }
        }
    }
}

#[allow(clippy::upper_case_acronyms)]
//The Global Coherency Domain (GCD) Services are used to manage the memory resources visible to the boot processor.
struct GCD {
    maximum_address: usize,
    memory_blocks: Rbt<'static, MemoryBlock>,
    allocate_memory_space_fn: GcdAllocateFn,
    free_memory_space_fn: GcdFreeFn,
    /// Default attributes for memory allocations
    /// This is efi::MEMORY_XP unless we have entered compatibility mode, in which case it is 0, e.g. no protection
    default_attributes: u64,
    /// Whether to prioritize 32-bit memory allocations
    prioritize_32_bit_memory: bool,
}

impl GCD {
    /// Returns true if the GCD is initialized and ready for use.
    pub fn is_ready(&self) -> bool {
        self.maximum_address != 0
    }
}

impl core::fmt::Debug for GCD {
    fn fmt(&self, f: &mut core::fmt::Formatter<'_>) -> core::fmt::Result {
        f.debug_struct("GCD")
            .field("maximum_address", &self.maximum_address)
            .field("memory_blocks", &self.memory_blocks)
            .finish()
    }
}

impl GCD {
    // Create an instance of the Global Coherency Domain (GCD) for testing.
    #[cfg(test)]
    pub(crate) const fn new(processor_address_bits: u32) -> Self {
        assert!(processor_address_bits > 0);
        Self {
            memory_blocks: Rbt::new(),
            maximum_address: 1 << processor_address_bits,
            allocate_memory_space_fn: Self::allocate_memory_space_internal,
            free_memory_space_fn: Self::free_memory_space_worker,
            default_attributes: efi::MEMORY_XP,
            prioritize_32_bit_memory: false,
        }
    }

    pub fn lock_memory_space(&mut self) {
        self.allocate_memory_space_fn = Self::allocate_memory_space_null;
        self.free_memory_space_fn = Self::free_memory_space_worker_null;
        log::info!("Disallowing alloc/free during ExitBootServices.");
    }

    pub fn unlock_memory_space(&mut self) {
        self.allocate_memory_space_fn = Self::allocate_memory_space_internal;
        self.free_memory_space_fn = Self::free_memory_space_worker;
    }

    pub fn init(&mut self, processor_address_bits: u32) {
        self.maximum_address = 1 << processor_address_bits;
    }

    unsafe fn init_memory_blocks(
        &mut self,
        memory_type: dxe_services::GcdMemoryType,
        base_address: usize,
        len: usize,
        capabilities: u64,
    ) -> Result<usize, EfiError> {
        ensure!(self.maximum_address != 0, EfiError::NotReady);
        ensure!(
            memory_type == dxe_services::GcdMemoryType::SystemMemory && len >= MEMORY_BLOCK_SLICE_SIZE,
            EfiError::OutOfResources
        );

        log::trace!(target: "allocations", "[{}] Initializing memory blocks at {:#x}", function!(), base_address);
        log::trace!(target: "allocations", "[{}]   Length: {:#x}", function!(), len);
        log::trace!(target: "allocations", "[{}]   Memory Type: {:?}", function!(), memory_type);
        log::trace!(target: "allocations", "[{}]   Capabilities: {:#x}", function!(), capabilities);

        let unallocated_memory_space = MemoryBlock::Unallocated(dxe_services::MemorySpaceDescriptor {
            memory_type: dxe_services::GcdMemoryType::NonExistent,
            base_address: 0,
            length: self.maximum_address as u64,
            ..Default::default()
        });

        self.memory_blocks
            .resize(unsafe { slice::from_raw_parts_mut::<'static>(base_address as *mut u8, MEMORY_BLOCK_SLICE_SIZE) });

        self.memory_blocks.add(unallocated_memory_space).map_err(|_| EfiError::OutOfResources)?;
        let idx = unsafe { self.add_memory_space(memory_type, base_address, len, capabilities) }?;

        //initialize attributes on the first block to WB + XP
        match self.set_memory_space_attributes(
            base_address,
            len,
            (MemoryAttributes::Writeback | MemoryAttributes::ExecuteProtect).bits(),
        ) {
            Ok(_) | Err(EfiError::NotReady) => Ok(()),
            Err(err) => Err(err),
        }?;

        //allocate a chunk of the block to hold the actual first GCD slice
        self.allocate_memory_space(
            AllocateType::Address(base_address),
            dxe_services::GcdMemoryType::SystemMemory,
            UEFI_PAGE_SHIFT,
            MEMORY_BLOCK_SLICE_SIZE,
            protocol_db::EFI_BOOT_SERVICES_DATA_ALLOCATOR_HANDLE,
            None,
        )?;

        // remove the XP and add RP on the remaining free block.
        if len > MEMORY_BLOCK_SLICE_SIZE {
            match self.set_memory_space_attributes(
                base_address + MEMORY_BLOCK_SLICE_SIZE,
                len - MEMORY_BLOCK_SLICE_SIZE,
                (MemoryAttributes::Writeback | MemoryAttributes::ReadProtect).bits(),
            ) {
                Ok(_) | Err(EfiError::NotReady) => Ok(()),
                Err(err) => Err(err),
            }?;
        }

        Ok(idx)
    }

    /// This service adds reserved memory, system memory, or memory-mapped I/O resources to the global coherency domain of the processor.
    ///
    /// # Safety
    /// Since the first call with enough system memory will cause the creation of an array at `base_address` + [MEMORY_BLOCK_SLICE_SIZE].
    /// The memory from `base_address` to `base_address+len` must be inside the valid address range of the program and not in use.
    ///
    /// # Documentation
    /// UEFI Platform Initialization Specification, Release 1.8, Section II-7.2.4.1
    pub unsafe fn add_memory_space(
        &mut self,
        memory_type: dxe_services::GcdMemoryType,
        base_address: usize,
        len: usize,
        mut capabilities: u64,
    ) -> Result<usize, EfiError> {
        ensure!(self.maximum_address != 0, EfiError::NotReady);
        ensure!(len > 0, EfiError::InvalidParameter);
        ensure!(base_address.checked_add(len).is_some_and(|sum| sum <= self.maximum_address), EfiError::Unsupported);

        log::trace!(target: "allocations", "[{}] Adding memory space at {:#x}", function!(), base_address);
        log::trace!(target: "allocations", "[{}]   Length: {:#x}", function!(), len);
        log::trace!(target: "allocations", "[{}]   Memory Type: {:?}", function!(), memory_type);
        log::trace!(target: "allocations", "[{}]   Capabilities: {:#x}\n", function!(), capabilities);

        // All software capabilities are supported for system memory
        capabilities |= efi::MEMORY_ACCESS_MASK | efi::MEMORY_RUNTIME;

        // The MEMORY_MAPPED_IO_PORT_SPACE attribute should be supported for MMIO
        if memory_type == dxe_services::GcdMemoryType::MemoryMappedIo {
            capabilities |= efi::MEMORY_ISA_VALID;
        }

        if self.memory_blocks.capacity() == 0 {
            return unsafe { self.init_memory_blocks(memory_type, base_address, len, capabilities) };
        }
        let memory_blocks = &mut self.memory_blocks;

        log::trace!(target: "gcd_measure", "search");
        let idx = memory_blocks.get_closest_idx(&(base_address as u64)).ok_or(EfiError::NotFound)?;
        let block = memory_blocks.get_with_idx(idx).ok_or(EfiError::NotFound)?;

        ensure!(block.as_ref().memory_type == dxe_services::GcdMemoryType::NonExistent, EfiError::AccessDenied);

        // all newly added memory is marked as RP
        match Self::split_state_transition_at_idx(
            memory_blocks,
            idx,
            base_address,
            len,
            MemoryStateTransition::Add(memory_type, capabilities, efi::MEMORY_RP),
        ) {
            Ok(idx) => Ok(idx),
            Err(InternalError::MemoryBlock(MemoryBlockError::BlockOutsideRange)) => error!(EfiError::AccessDenied),
            Err(InternalError::MemoryBlock(MemoryBlockError::InvalidStateTransition)) => {
                error!(EfiError::InvalidParameter)
            }
            Err(InternalError::Slice(SliceError::OutOfSpace)) => error!(EfiError::OutOfResources),
            Err(e) => panic!("{e:?}"),
        }
    }

    /// This service removes reserved memory, system memory, or memory-mapped I/O resources from the global coherency domain of the processor.
    ///
    /// # Documentation
    /// UEFI Platform Initialization Specification, Release 1.8, Section II-7.2.4.4
    pub fn remove_memory_space(&mut self, base_address: usize, len: usize) -> Result<(), EfiError> {
        ensure!(self.maximum_address != 0, EfiError::NotReady);
        ensure!(len > 0, EfiError::InvalidParameter);
        ensure!(base_address + len <= self.maximum_address, EfiError::Unsupported);

        log::trace!(target: "allocations", "[{}] Removing memory space at {:#x} of length {:#x}", function!(), base_address, len);

        let memory_blocks = &mut self.memory_blocks;

        log::trace!(target: "gcd_measure", "search");
        let idx = memory_blocks.get_closest_idx(&(base_address as u64)).ok_or(EfiError::NotFound)?;
        let block = *memory_blocks.get_with_idx(idx).ok_or(EfiError::NotFound)?;

        match Self::split_state_transition_at_idx(memory_blocks, idx, base_address, len, MemoryStateTransition::Remove)
        {
            Ok(_) => Ok(()),
            Err(InternalError::MemoryBlock(MemoryBlockError::BlockOutsideRange)) => error!(EfiError::NotFound),
            Err(InternalError::MemoryBlock(MemoryBlockError::InvalidStateTransition)) => match block {
                MemoryBlock::Unallocated(_) => error!(EfiError::NotFound),
                MemoryBlock::Allocated(_) => error!(EfiError::AccessDenied),
            },
            Err(InternalError::Slice(SliceError::OutOfSpace)) => error!(EfiError::OutOfResources),
            Err(e) => panic!("{e:?}"),
        }
    }

    fn allocate_memory_space(
        &mut self,
        allocate_type: AllocateType,
        memory_type: dxe_services::GcdMemoryType,
        alignment: usize,
        len: usize,
        image_handle: efi::Handle,
        device_handle: Option<efi::Handle>,
    ) -> Result<usize, EfiError> {
        (self.allocate_memory_space_fn)(self, allocate_type, memory_type, alignment, len, image_handle, device_handle)
    }

    /// This service allocates nonexistent memory, reserved memory, system memory, or memory-mapped I/O resources from the global coherency domain of the processor.
    ///
    /// # Documentation
    /// UEFI Platform Initialization Specification, Release 1.8, Section II-7.2.4.2
    fn allocate_memory_space_internal(
        gcd: &mut GCD,
        allocate_type: AllocateType,
        memory_type: dxe_services::GcdMemoryType,
        alignment: usize,
        len: usize,
        image_handle: efi::Handle,
        device_handle: Option<efi::Handle>,
    ) -> Result<usize, EfiError> {
        ensure!(gcd.maximum_address != 0, EfiError::NotReady);
        ensure!(
            len > 0 && image_handle > ptr::null_mut() && memory_type != dxe_services::GcdMemoryType::Unaccepted,
            EfiError::InvalidParameter
        );

        log::trace!(target: "allocations", "[{}] Allocating memory space: {:x?}", function!(), allocate_type);
        log::trace!(target: "allocations", "[{}]   Length: {:#x}", function!(), len);
        log::trace!(target: "allocations", "[{}]   Memory Type: {:?}", function!(), memory_type);
        log::trace!(target: "allocations", "[{}]   Alignment: {:#x}", function!(), alignment);
        log::trace!(target: "allocations", "[{}]   Image Handle: {:#x?}", function!(), image_handle);
        log::trace!(target: "allocations", "[{}]   Device Handle: {:#x?}\n", function!(), device_handle.unwrap_or(ptr::null_mut()));

        match allocate_type {
            AllocateType::BottomUp(max_address) => gcd.allocate_bottom_up(
                memory_type,
                alignment,
                len,
                image_handle,
                device_handle,
                max_address.unwrap_or(usize::MAX),
            ),
            AllocateType::TopDown(max_address) => gcd.allocate_top_down(
                memory_type,
                alignment,
                len,
                image_handle,
                device_handle,
                max_address.unwrap_or(usize::MAX),
            ),
            AllocateType::Address(address) => {
                ensure!(address + len <= gcd.maximum_address, EfiError::NotFound);
                gcd.allocate_address(memory_type, alignment, len, image_handle, device_handle, address)
            }
        }
    }

    fn allocate_memory_space_null(
        _gcd: &mut GCD,
        _allocate_type: AllocateType,
        _memory_type: dxe_services::GcdMemoryType,
        _alignment: usize,
        _len: usize,
        _image_handle: efi::Handle,
        _device_handle: Option<efi::Handle>,
    ) -> Result<usize, EfiError> {
        log::error!("GCD not allowed to allocate after EBS has started!");
        debug_assert!(false);
        Err(EfiError::AccessDenied)
    }

    fn free_memory_space_worker(
        &mut self,
        base_address: usize,
        len: usize,
        transition: MemoryStateTransition,
    ) -> Result<(), EfiError> {
        ensure!(self.maximum_address != 0, EfiError::NotReady);
        ensure!(len > 0, EfiError::InvalidParameter);
        ensure!(base_address + len <= self.maximum_address, EfiError::Unsupported);
        ensure!((base_address & UEFI_PAGE_MASK) == 0 && (len & UEFI_PAGE_MASK) == 0, EfiError::InvalidParameter);

        log::trace!(target: "allocations", "[{}] Freeing memory space at {:#x}", function!(), base_address);
        log::trace!(target: "allocations", "[{}]   Length: {:#x}", function!(), len);
        log::trace!(target: "allocations", "[{}]   Memory State Transition: {:?}\n", function!(), transition);

        let memory_blocks = &mut self.memory_blocks;

        log::trace!(target: "gcd_measure", "search");
        let idx = memory_blocks.get_closest_idx(&(base_address as u64)).ok_or(EfiError::NotFound)?;

        match Self::split_state_transition_at_idx(memory_blocks, idx, base_address, len, transition) {
            Ok(_) => {}
            Err(InternalError::MemoryBlock(_)) => error!(EfiError::NotFound),
            Err(InternalError::Slice(SliceError::OutOfSpace)) => error!(EfiError::OutOfResources),
            Err(e) => panic!("{e:?}"),
        }

        let desc = self.get_memory_descriptor_for_address(base_address as efi::PhysicalAddress)?;

        match self.set_gcd_memory_attributes(
            base_address,
            len,
            efi::MEMORY_RP | (desc.attributes & efi::CACHE_ATTRIBUTE_MASK),
        ) {
            Ok(_) => Ok(()),
            Err(e) => {
                // if we failed to set the attributes in the GCD, we want to catch it, but should still try to go
                // down and free the memory space
                log::error!(
                    "Failed to set memory attributes for {:#x?} of length {:#x?} with attributes {:#x?}. Status: {:#x?}",
                    base_address,
                    len,
                    efi::MEMORY_RP,
                    e
                );
                debug_assert!(false);
                Err(e)
            }
        }
    }

    fn free_memory_space_worker_null(
        _gcd: &mut GCD,
        _base_address: usize,
        _len: usize,
        _transition: MemoryStateTransition,
    ) -> Result<(), EfiError> {
        log::error!("GCD not allowed to free after EBS has started! Silently failing, returning success");

        // TODO: We actually want to check if this is a runtime memory type and debug_assert/return an error if so,
        // as freeing this memory in an EBS handler would cause a change in the OS memory map and we don't want to leave
        // this memory around. However, with the current architecture, it is very hard to figure out what EFI memory
        // type memory in the GCD is. There are two different ways this can be fixed: one, merge the GCD and allocator
        // mods, as is already planned, and then be able to access the memory_type_for_handle function in the allocator
        // from here. Two, add an EFI memory type to the GCD. Both of these options require more work and this is
        // currently blocking a platform, which was not the original intention here, discussion on the assert on
        // runtime memory led to an assert on all frees, which was not the intention. So, for now this is just made
        // a silent failure and this will be revisited. This will be tracked in a GH issue for resolution.
        Ok(())
    }

    fn allocate_bottom_up(
        &mut self,
        memory_type: dxe_services::GcdMemoryType,
        align_shift: usize,
        len: usize,
        image_handle: efi::Handle,
        device_handle: Option<efi::Handle>,
        max_address: usize,
    ) -> Result<usize, EfiError> {
        ensure!(len > 0, EfiError::InvalidParameter);

        log::trace!(target: "allocations", "[{}] Bottom up GCD allocation: {:#?}", function!(), memory_type);
        log::trace!(target: "allocations", "[{}]   Max Address: {:#x}", function!(), max_address);
        log::trace!(target: "allocations", "[{}]   Length: {:#x}", function!(), len);
        log::trace!(target: "allocations", "[{}]   Align Shift: {:#x}", function!(), align_shift);
        log::trace!(target: "allocations", "[{}]   Image Handle: {:#x?}", function!(), image_handle);
        log::trace!(target: "allocations", "[{}]   Device Handle: {:#x?}\n", function!(), device_handle.unwrap_or(ptr::null_mut()));

        let memory_blocks = &mut self.memory_blocks;
        let alignment = 1 << align_shift;

        log::trace!(target: "gcd_measure", "search");
        let mut current = memory_blocks.first_idx();
        while let Some(idx) = current {
            let mb = memory_blocks.get_with_idx(idx).expect("idx is valid from next_idx");
            if mb.len() < len {
                current = memory_blocks.next_idx(idx);
                continue;
            }

            let address = mb.start();
            let mut addr = address & (usize::MAX << align_shift);

            if addr < address {
                addr += alignment;
            }
            ensure!(addr + len <= max_address, EfiError::NotFound);

            if mb.as_ref().memory_type != memory_type {
                current = memory_blocks.next_idx(idx);
                continue;
            }

            // We don't allow allocations on page 0, to allow for null pointer detection. If this block starts at 0,
            // attempt to move forward a page + alignment to find a valid address. If there is not enough space in this
            // block, move to the next one.
            if addr == 0 {
                addr = align_up(UEFI_PAGE_SIZE, alignment)?;
                // we can do mb.len() - addr here because we know this block starts from 0
                if addr + len >= max_address || mb.len() - addr < len {
                    current = memory_blocks.next_idx(idx);
                    continue;
                }
            }

            match Self::split_state_transition_at_idx(
                memory_blocks,
                idx,
                addr,
                len,
                MemoryStateTransition::AllocateRespectingOwnership(image_handle, device_handle),
            ) {
                Ok(_) => return Ok(addr),
                Err(InternalError::MemoryBlock(_)) => {
                    current = memory_blocks.next_idx(idx);
                    continue;
                }
                Err(InternalError::Slice(SliceError::OutOfSpace)) => error!(EfiError::OutOfResources),
                Err(e) => panic!("{e:?}"),
            }
        }
        if max_address == usize::MAX { Err(EfiError::OutOfResources) } else { Err(EfiError::NotFound) }
    }

    fn allocate_top_down(
        &mut self,
        memory_type: dxe_services::GcdMemoryType,
        align_shift: usize,
        len: usize,
        image_handle: efi::Handle,
        device_handle: Option<efi::Handle>,
        max_address: usize,
    ) -> Result<usize, EfiError> {
        ensure!(len > 0, EfiError::InvalidParameter);

        // For top down requests specifically, if prioritize 32 bit memory is set, then first
        // try with an artificial max.
        if self.prioritize_32_bit_memory && max_address > u32::MAX as usize {
            match self.allocate_top_down(memory_type, align_shift, len, image_handle, device_handle, u32::MAX as usize)
            {
                Ok(addr) => return Ok(addr),
                Err(error) => {
                    log::trace!(target: "allocations", "[{}] Top down GCD low memory attempt failed: {:?}", function!(), error);
                }
            }
        }

        log::trace!(target: "allocations", "[{}] Top down GCD allocation: {:#?}", function!(), memory_type);
        log::trace!(target: "allocations", "[{}]   Max Address: {:#x}", function!(), max_address);
        log::trace!(target: "allocations", "[{}]   Length: {:#x}", function!(), len);
        log::trace!(target: "allocations", "[{}]   Align Shift: {:#x}", function!(), align_shift);
        log::trace!(target: "allocations", "[{}]   Image Handle: {:#x?}", function!(), image_handle);
        log::trace!(target: "allocations", "[{}]   Device Handle: {:#x?}\n", function!(), device_handle.unwrap_or(ptr::null_mut()));

        let memory_blocks = &mut self.memory_blocks;

        log::trace!(target: "gcd_measure", "search");
        let mut current = memory_blocks.get_closest_idx(&(max_address as u64));
        while let Some(idx) = current {
            let mb = memory_blocks.get_with_idx(idx).expect("idx is valid from prev_idx");

            // Account for if the block is truncated by the max_address. Max address
            // is inclusive, but end() is exclusive so subtract 1 from end.
            let usable_len =
                if mb.end() - 1 > max_address { max_address.checked_sub(mb.start()).unwrap() + 1 } else { mb.len() };
            if usable_len < len {
                current = memory_blocks.prev_idx(idx);
                continue;
            }

            // Find the last suitable aligned range in the memory block.
            let addr = (mb.start() + usable_len - len) & (usize::MAX << align_shift);
            if addr < mb.start() {
                current = memory_blocks.prev_idx(idx);
                continue;
            }

            if mb.as_ref().memory_type != memory_type {
                current = memory_blocks.prev_idx(idx);
                continue;
            }

            // We don't allow allocations on page 0, to allow for null pointer detection. As this is a top down
            // search this means that we have already traversed all higher values, so bail.
            if addr == 0 {
                break;
            }

            match Self::split_state_transition_at_idx(
                memory_blocks,
                idx,
                addr,
                len,
                MemoryStateTransition::AllocateRespectingOwnership(image_handle, device_handle),
            ) {
                Ok(_) => return Ok(addr),
                Err(InternalError::MemoryBlock(_)) => {
                    current = memory_blocks.prev_idx(idx);
                    continue;
                }
                Err(InternalError::Slice(SliceError::OutOfSpace)) => error!(EfiError::OutOfResources),
                Err(e) => panic!("{e:?}"),
            }
        }
        if max_address == usize::MAX { Err(EfiError::OutOfResources) } else { Err(EfiError::NotFound) }
    }

    fn allocate_address(
        &mut self,
        memory_type: dxe_services::GcdMemoryType,
        align_shift: usize,
        len: usize,
        image_handle: efi::Handle,
        device_handle: Option<efi::Handle>,
        address: usize,
    ) -> Result<usize, EfiError> {
        ensure!(len > 0, EfiError::InvalidParameter);

        log::trace!(target: "allocations", "[{}] Exact address GCD allocation: {:#?}", function!(), memory_type);
        log::trace!(target: "allocations", "[{}]   Address: {:#x}", function!(), address);
        log::trace!(target: "allocations", "[{}]   Length: {:#x}", function!(), len);
        log::trace!(target: "allocations", "[{}]   Memory Type: {:?}", function!(), memory_type);
        log::trace!(target: "allocations", "[{}]   Align Shift: {:#x}", function!(), align_shift);
        log::trace!(target: "allocations", "[{}]   Image Handle: {:#x?}", function!(), image_handle);
        log::trace!(target: "allocations", "[{}]   Device Handle: {:#x?}\n", function!(), device_handle.unwrap_or(ptr::null_mut()));

        // allocate_address allows allocating page 0. This is needed to let Patina DXE Core allocate it for null
        // pointer detection very early in the boot process. Any future allocate at address will fail because it is
        // already allocated. However, Patina DXE Core needs to allocate address 0 in order to prevent bootloaders
        // from thinking it is free memory that can be allocated.

        let memory_blocks = &mut self.memory_blocks;

        log::trace!(target: "gcd_measure", "search");
        let idx = memory_blocks.get_closest_idx(&(address as u64)).ok_or(EfiError::NotFound)?;
        let block = memory_blocks.get_with_idx(idx).ok_or(EfiError::NotFound)?;

        ensure!(
            block.as_ref().memory_type == memory_type && address == address & (usize::MAX << align_shift),
            EfiError::NotFound
        );

        match Self::split_state_transition_at_idx(
            memory_blocks,
            idx,
            address,
            len,
            MemoryStateTransition::Allocate(image_handle, device_handle),
        ) {
            Ok(_) => Ok(address),
            Err(InternalError::MemoryBlock(_)) => error!(EfiError::NotFound),
            Err(InternalError::Slice(SliceError::OutOfSpace)) => error!(EfiError::OutOfResources),
            Err(e) => panic!("{e:?}"),
        }
    }

    /// This service frees nonexistent memory, reserved memory, system memory, or memory-mapped I/O resources from the
    /// global coherency domain of the processor.
    ///
    /// # Documentation
    /// UEFI Platform Initialization Specification, Release 1.8, Section II-7.2.4.3
    pub fn free_memory_space(&mut self, base_address: usize, len: usize) -> Result<(), EfiError> {
        (self.free_memory_space_fn)(self, base_address, len, MemoryStateTransition::Free)
    }

    /// This service frees nonexistent memory, reserved memory, system memory, or memory-mapped I/O resources from the
    /// global coherency domain of the processor.
    ///
    /// Ownership of the memory as indicated by the image_handle associated with the block is retained, which means that
    /// it cannot be re-allocated except by the original owner or by requests targeting a specific address within the
    /// block (i.e. [`Self::allocate_memory_space`] with [`AllocateType::Address`]).
    ///
    /// # Documentation
    /// UEFI Platform Initialization Specification, Release 1.8, Section II-7.2.4.3
    pub fn free_memory_space_preserving_ownership(&mut self, base_address: usize, len: usize) -> Result<(), EfiError> {
        (self.free_memory_space_fn)(self, base_address, len, MemoryStateTransition::FreePreservingOwnership)
    }

    /// This service sets attributes on the given memory space.
    ///
    /// # Documentation
    /// UEFI Platform Initialization Specification, Release 1.8, Section II-7.2.4.6
    pub fn set_memory_space_attributes(
        &mut self,
        base_address: usize,
        len: usize,
        attributes: u64,
    ) -> Result<(), EfiError> {
        ensure!(self.maximum_address != 0, EfiError::NotReady);
        ensure!(len > 0, EfiError::InvalidParameter);
        ensure!(base_address + len <= self.maximum_address, EfiError::Unsupported);
        ensure!((base_address & UEFI_PAGE_MASK) == 0 && (len & UEFI_PAGE_MASK) == 0, EfiError::InvalidParameter);

        // we split allocating memory from mapping it, so this function only sets attributes (which may result
        // in mapping memory if it was previously unmapped)
        self.set_gcd_memory_attributes(base_address, len, attributes)
    }

    /// This service sets attributes on the given memory space.
    ///
    /// # Documentation
    /// UEFI Platform Initialization Specification, Release 1.8, Section II-7.2.4.6
    fn set_gcd_memory_attributes(&mut self, base_address: usize, len: usize, attributes: u64) -> Result<(), EfiError> {
        log::trace!(target: "allocations", "[{}] Setting memory space attributes for {:#x}", function!(), base_address);
        log::trace!(target: "allocations", "[{}]   Length: {:#x}", function!(), len);
        log::trace!(target: "allocations", "[{}]   Attributes: {:#x}\n", function!(), attributes);

        let memory_blocks = &mut self.memory_blocks;

        log::trace!(target: "gcd_measure", "search");
        let idx = memory_blocks.get_closest_idx(&(base_address as u64)).ok_or(EfiError::NotFound)?;

        match Self::split_state_transition_at_idx(
            memory_blocks,
            idx,
            base_address,
            len,
            MemoryStateTransition::SetAttributes(attributes),
        ) {
            Ok(_) => Ok(()),
            Err(InternalError::MemoryBlock(e)) => {
                log::error!(
                    "GCD failed to set attributes on range {base_address:#x?} of length {len:#x?} with attributes {attributes:#x?}. error {e:?}",
                );
                debug_assert!(false);
                error!(EfiError::Unsupported)
            }
            Err(InternalError::Slice(SliceError::OutOfSpace)) => {
                log::error!(
                    "GCD failed to set attributes on range {base_address:#x?} of length {len:#x?} with attributes {attributes:#x?} due to space",
                );
                debug_assert!(false);
                error!(EfiError::OutOfResources)
            }
            Err(e) => panic!("{e:?}"),
        }
    }

    /// This service sets capabilities on the given memory space.
    ///
    /// # Documentation
    /// UEFI Platform Initialization Specification, Release 1.8, Section II-7.2.4.6
    pub fn set_memory_space_capabilities(
        &mut self,
        base_address: usize,
        len: usize,
        capabilities: u64,
    ) -> Result<(), EfiError> {
        ensure!(self.maximum_address != 0, EfiError::NotReady);
        ensure!(len > 0, EfiError::InvalidParameter);
        ensure!(base_address + len <= self.maximum_address, EfiError::Unsupported);
        ensure!((base_address & UEFI_PAGE_MASK) == 0 && (len & UEFI_PAGE_MASK) == 0, EfiError::InvalidParameter);

        log::trace!(target: "allocations", "[{}] Setting memory space capabilities for {:#x}", function!(), base_address);
        log::trace!(target: "allocations", "[{}]   Length: {:#x}", function!(), len);
        log::trace!(target: "allocations", "[{}]   Capabilities: {:#x}\n", function!(), capabilities);

        let memory_blocks = &mut self.memory_blocks;

        log::trace!(target: "gcd_measure", "search");
        let idx = memory_blocks.get_closest_idx(&(base_address as u64)).ok_or(EfiError::NotFound)?;

        match Self::split_state_transition_at_idx(
            memory_blocks,
            idx,
            base_address,
            len,
            MemoryStateTransition::SetCapabilities(capabilities),
        ) {
            Ok(_) => Ok(()),
            Err(InternalError::MemoryBlock(_)) => error!(EfiError::Unsupported),
            Err(InternalError::Slice(SliceError::OutOfSpace)) => error!(EfiError::OutOfResources),
            Err(e) => panic!("{e:?}"),
        }
    }

    /// This service returns a copy of the current set of memory blocks in the GCD.
    /// Since GCD is used to service heap expansion requests and thus should avoid allocations,
    /// Caller is required to initialize a vector of sufficient capacity to hold the descriptors
    /// and provide a mutable reference to it.
    pub fn get_memory_descriptors(
        &mut self,
        buffer: &mut Vec<dxe_services::MemorySpaceDescriptor>,
    ) -> Result<(), EfiError> {
        ensure!(self.maximum_address != 0, EfiError::NotReady);
        ensure!(buffer.capacity() >= self.memory_descriptor_count(), EfiError::InvalidParameter);
        ensure!(buffer.is_empty(), EfiError::InvalidParameter);

        log::trace!(target: "allocations", "[{}] Enter\n", function!(), );

        let blocks = &self.memory_blocks;

        let mut current = blocks.first_idx();
        while let Some(idx) = current {
            let mb = blocks.get_with_idx(idx).expect("idx is valid from next_idx");
            match mb {
                MemoryBlock::Allocated(descriptor) | MemoryBlock::Unallocated(descriptor) => buffer.push(*descriptor),
            }
            current = blocks.next_idx(idx);
        }
        Ok(())
    }

    fn get_allocated_memory_descriptors(
        &self,
        buffer: &mut Vec<dxe_services::MemorySpaceDescriptor>,
    ) -> Result<(), EfiError> {
        ensure!(self.maximum_address != 0, EfiError::NotReady);
        ensure!(buffer.capacity() >= self.memory_descriptor_count(), EfiError::InvalidParameter);
        ensure!(buffer.is_empty(), EfiError::InvalidParameter);

        let blocks = &self.memory_blocks;

        let mut current = blocks.first_idx();
        while let Some(idx) = current {
            let mb = blocks.get_with_idx(idx).expect("idx is valid from next_idx");
            if let MemoryBlock::Allocated(descriptor) = mb {
                buffer.push(*descriptor);
            }
            current = blocks.next_idx(idx);
        }
        Ok(())
    }

    fn get_mmio_and_reserved_descriptors(
        &self,
        buffer: &mut Vec<dxe_services::MemorySpaceDescriptor>,
    ) -> Result<(), EfiError> {
        ensure!(self.maximum_address != 0, EfiError::NotReady);
        ensure!(buffer.is_empty(), EfiError::InvalidParameter);

        let blocks = &self.memory_blocks;

        let mut current = blocks.first_idx();
        while let Some(idx) = current {
            let mb = blocks.get_with_idx(idx).expect("idx is valid from next_idx");
            if let MemoryBlock::Unallocated(descriptor) = mb
                && (descriptor.memory_type == dxe_services::GcdMemoryType::MemoryMappedIo
                    || descriptor.memory_type == dxe_services::GcdMemoryType::Reserved)
            {
                buffer.push(*descriptor);
            }
            current = blocks.next_idx(idx);
        }
        Ok(())
    }

    /// This service returns the descriptor for the given physical address.
    pub fn get_memory_descriptor_for_address(
        &mut self,
        address: efi::PhysicalAddress,
    ) -> Result<dxe_services::MemorySpaceDescriptor, EfiError> {
        ensure!(self.maximum_address != 0, EfiError::NotReady);

        let memory_blocks = &self.memory_blocks;

        log::trace!(target: "gcd_measure", "search");
        let idx = memory_blocks.get_closest_idx(&(address)).ok_or(EfiError::NotFound)?;
        let mb = memory_blocks.get_with_idx(idx).expect("idx is valid from get_closest_idx");
        match mb {
            MemoryBlock::Allocated(descriptor) | MemoryBlock::Unallocated(descriptor) => Ok(*descriptor),
        }
    }

    fn split_state_transition_at_idx(
        memory_blocks: &mut Rbt<MemoryBlock>,
        idx: usize,
        base_address: usize,
        len: usize,
        transition: MemoryStateTransition,
    ) -> Result<usize, InternalError> {
        let mb_before_split = *memory_blocks.get_with_idx(idx).expect("Caller should ensure idx is valid.");

        log::trace!(target: "allocations", "[{}] Splitting memory block at {:#x}", function!(), base_address);
        log::trace!(target: "allocations", "[{}]   Total Memory Blocks Right Now: {:#}", function!(), memory_blocks.len());
        log::trace!(target: "allocations", "[{}]   Length: {:#x}", function!(), len);
        log::trace!(target: "allocations", "[{}]   Block Index: {:#x}", function!(), idx);
        log::trace!(target: "allocations", "[{}]   Transition:\n  {:#?}", function!(), transition);

        // split_state_transition does not update the key, so this is safe.
        let new_idx = unsafe {
            match memory_blocks.get_with_idx_mut(idx).expect("idx valid above").split_state_transition(
                base_address,
                len,
                transition,
            )? {
                MemoryBlockSplit::Same(_) => Ok(idx),
                MemoryBlockSplit::After(_, next) => {
                    log::trace!(target: "gcd_measure", "add");
                    log::trace!(target: "allocations", "[{}] MemoryBlockSplit (After) -> Next: {:#x?}\n", function!(), next);
                    memory_blocks.add(next)
                }
                MemoryBlockSplit::Before(_, next) => {
                    log::trace!(target: "gcd_measure", "add");
                    log::trace!(target: "allocations", "[{}] MemoryBlockSplit (Before) -> Next: {:#x?}\n", function!(), next);
                    memory_blocks.add(next).map(|_| idx)
                }
                MemoryBlockSplit::Middle(_, next, next2) => {
                    log::trace!(target: "gcd_measure", "add");
                    log::trace!(target: "gcd_measure", "add");
                    log::trace!(target: "allocations", "[{}] MemoryBlockSplit (Middle) -> Next: {:#x?}. Next2: {:#x?}\n", function!(), next, next2);
                    memory_blocks.add_many([next2, next])
                }
            }
        };

        log::trace!(target: "allocations", "[{}] Next Index is {:x?}\n", function!(), new_idx);

        // If the split failed, restore the memory block to its previous state.
        let idx = match new_idx {
            Ok(idx) => idx,
            Err(e) => {
                log::error!("[{}] Memory block split failed! -> Error: {:#?}", function!(), e);
                // Restore the memory block to its previous state. The base_address (key) is not updated with the split, so this is safe.
                unsafe {
                    *memory_blocks.get_with_idx_mut(idx).expect("idx valid above") = mb_before_split;
                }
                error!(e);
            }
        };

        // Lets see if we can merge the block with the next block
        if let Some(next_idx) = memory_blocks.next_idx(idx) {
            let mut next = *memory_blocks.get_with_idx(next_idx).expect("idx valid from insert");

            // base_address (they key) is not updated with the merge, so this is safe.
            unsafe {
                if memory_blocks.get_with_idx_mut(idx).expect("idx valid from insert").merge(&mut next) {
                    memory_blocks.delete_with_idx(next_idx).expect("Index already verified.");
                }
            }
        }

        // Lets see if we can merge the block with the previous block
        if let Some(prev_idx) = memory_blocks.prev_idx(idx) {
            let mut block = *memory_blocks.get_with_idx(idx).expect("idx valid from insert");

            // base_address (they key) is not updated with the merge, so this is safe.
            unsafe {
                if memory_blocks.get_with_idx_mut(prev_idx).expect("idx valid from insert").merge(&mut block) {
                    memory_blocks.delete_with_idx(idx).expect("Index already verified.");
                    // Return early with prev_idx, since we merged with the previous block
                    return Ok(prev_idx);
                }
            }
        }

        Ok(idx)
    }

    /// returns the current count of blocks in the list.
    pub fn memory_descriptor_count(&self) -> usize {
        self.memory_blocks.len()
    }

    #[cfg(feature = "compatibility_mode_allowed")]
    /// This function activates compatibility mode for the GCD, which is just to set the default attributes to 0,
    /// which will prevent new memory from being allocated as non-executable. This function is purposefully not set
    /// to be pub(crate) because the only caller of it is SpinLockedGcd.activate_compatibility_mode(). And this should
    /// not be called except by that function.
    fn activate_compatibility_mode(&mut self) {
        self.default_attributes = 0;
    }

    //Note: truncated strings here are expected and are for alignment with EDK2 reference prints.
    const GCD_MEMORY_TYPE_NAMES: [&'static str; 8] = [
        "NonExist ", // EfiGcdMemoryTypeNonExistent
        "Reserved ", // EfiGcdMemoryTypeReserved
        "SystemMem", // EfiGcdMemoryTypeSystemMemory
        "MMIO     ", // EfiGcdMemoryTypeMemoryMappedIo
        "PersisMem", // EfiGcdMemoryTypePersistent
        "MoreRelia", // EfiGcdMemoryTypeMoreReliable
        "Unaccepte", // EfiGcdMemoryTypeUnaccepted
        "Unknown  ", // EfiGcdMemoryTypeMaximum
    ];
}

impl Display for GCD {
    fn fmt(&self, f: &mut core::fmt::Formatter<'_>) -> core::fmt::Result {
        writeln!(
            f,
            "GCDMemType Range                             Capabilities     Attributes       ImageHandle      DeviceHandle"
        )?;
        writeln!(
            f,
            "========== ================================= ================ ================ ================ ================"
        )?;

        let blocks = &self.memory_blocks;
        let mut current = blocks.first_idx();
        while let Some(idx) = current {
            let mb = blocks.get_with_idx(idx).expect("idx is valid from next_idx");
            match mb {
                MemoryBlock::Allocated(descriptor) | MemoryBlock::Unallocated(descriptor) => {
                    let mem_type_str_idx =
                        usize::min(descriptor.memory_type as usize, Self::GCD_MEMORY_TYPE_NAMES.len() - 1);
                    writeln!(
                        f,
                        "{}  {:016x?}-{:016x?} {:016x?} {:016x?} {:016x?} {:016x?}",
                        GCD::GCD_MEMORY_TYPE_NAMES[mem_type_str_idx],
                        descriptor.base_address,
                        descriptor.base_address + descriptor.length - 1,
                        descriptor.capabilities,
                        descriptor.attributes,
                        descriptor.image_handle,
                        descriptor.device_handle
                    )?;
                }
            }
            current = blocks.next_idx(idx);
        }
        Ok(())
    }
}

impl SliceKey for MemoryBlock {
    type Key = u64;
    fn key(&self) -> &Self::Key {
        &self.as_ref().base_address
    }
}

impl From<SliceError> for InternalError {
    fn from(value: SliceError) -> Self {
        InternalError::Slice(value)
    }
}

impl From<memory_block::Error> for InternalError {
    fn from(value: memory_block::Error) -> Self {
        InternalError::MemoryBlock(value)
    }
}

#[derive(Debug)]
///The I/O Global Coherency Domain (GCD) Services are used to manage the I/O resources visible to the boot processor.
pub struct IoGCD {
    maximum_address: usize,
    io_blocks: Rbt<'static, IoBlock>,
}

impl IoGCD {
    // Create an instance of the Global Coherency Domain (GCD) for testing.
    #[cfg(test)]
    pub(crate) const fn _new(io_address_bits: u32) -> Self {
        assert!(io_address_bits > 0);
        Self { io_blocks: Rbt::new(), maximum_address: 1 << io_address_bits }
    }

    pub fn init(&mut self, io_address_bits: u32) {
        self.maximum_address = 1 << io_address_bits;
    }

    fn init_io_blocks(&mut self) -> Result<(), EfiError> {
        ensure!(self.maximum_address != 0, EfiError::NotReady);

        self.io_blocks.resize(unsafe {
            Box::into_raw(vec![0_u8; IO_BLOCK_SLICE_SIZE].into_boxed_slice())
                .as_mut()
                .expect("RBT given null pointer in initialization.")
        });

        self.io_blocks
            .add(IoBlock::Unallocated(dxe_services::IoSpaceDescriptor {
                io_type: dxe_services::GcdIoType::NonExistent,
                base_address: 0,
                length: self.maximum_address as u64,
                ..Default::default()
            }))
            .map_err(|_| EfiError::OutOfResources)?;

        Ok(())
        /*
        ensure!(memory_type == dxe_services::GcdMemoryType::SystemMemory && len >= MEMORY_BLOCK_SLICE_SIZE, EfiError::OutOfResources);

        let unallocated_memory_space = MemoryBlock::Unallocated(dxe_services::MemorySpaceDescriptor {
          memory_type: dxe_services::GcdMemoryType::NonExistent,
          base_address: 0,
          length: self.maximum_address as u64,
          ..Default::default()
        });

        let mut memory_blocks =
          SortedSlice::new(slice::from_raw_parts_mut::<'static>(base_address as *mut u8, MEMORY_BLOCK_SLICE_SIZE));
        memory_blocks.add(unallocated_memory_space).map_err(|_| EfiError::OutOfResources)?;
        self.memory_blocks.replace(memory_blocks);

        self.add_memory_space(memory_type, base_address, len, capabilities)?;

        self.allocate_memory_space(
          AllocateType::Address(base_address),
          dxe_services::GcdMemoryType::SystemMemory,
          0,
          MEMORY_BLOCK_SLICE_SIZE,
          1 as _,
          None,
        ) */
    }

    /// This service adds reserved I/O, or system I/O resources to the global coherency domain of the processor.
    ///
    /// # Documentation
    /// UEFI Platform Initialization Specification, Release 1.8, Section II-7.2.4.9
    pub fn add_io_space(
        &mut self,
        io_type: dxe_services::GcdIoType,
        base_address: usize,
        len: usize,
    ) -> Result<usize, EfiError> {
        ensure!(self.maximum_address != 0, EfiError::NotReady);
        ensure!(len > 0, EfiError::InvalidParameter);
        ensure!(base_address + len <= self.maximum_address, EfiError::Unsupported);

        log::trace!(target: "allocations", "[{}] Adding IO space at {:#x}", function!(), base_address);
        log::trace!(target: "allocations", "[{}]   Length: {:#x}", function!(), len);
        log::trace!(target: "allocations", "[{}]   IO Type: {:?}\n", function!(), io_type);

        if self.io_blocks.capacity() == 0 {
            self.init_io_blocks()?;
        }

        let io_blocks = &mut self.io_blocks;

        log::trace!(target: "gcd_measure", "search");
        let idx = io_blocks.get_closest_idx(&(base_address as u64)).ok_or(EfiError::NotFound)?;
        let block = io_blocks.get_with_idx(idx).ok_or(EfiError::NotFound)?;

        ensure!(block.as_ref().io_type == dxe_services::GcdIoType::NonExistent, EfiError::AccessDenied);

        match Self::split_state_transition_at_idx(io_blocks, idx, base_address, len, IoStateTransition::Add(io_type)) {
            Ok(idx) => Ok(idx),
            Err(InternalError::IoBlock(IoBlockError::BlockOutsideRange)) => error!(EfiError::AccessDenied),
            Err(InternalError::IoBlock(IoBlockError::InvalidStateTransition)) => error!(EfiError::InvalidParameter),
            Err(InternalError::Slice(SliceError::OutOfSpace)) => error!(EfiError::OutOfResources),
            Err(e) => panic!("{e:?}"),
        }
    }

    /// This service removes reserved I/O, or system I/O resources from the global coherency domain of the processor.
    ///
    /// # Documentation
    /// UEFI Platform Initialization Specification, Release 1.8, Section II-7.2.4.12
    pub fn remove_io_space(&mut self, base_address: usize, len: usize) -> Result<(), EfiError> {
        ensure!(self.maximum_address != 0, EfiError::NotReady);
        ensure!(len > 0, EfiError::InvalidParameter);
        ensure!(base_address + len <= self.maximum_address, EfiError::Unsupported);

        log::trace!(target: "allocations", "[{}] Removing IO space at {:#x}", function!(), base_address);
        log::trace!(target: "allocations", "[{}]   Length: {:#x}\n", function!(), len);

        if self.io_blocks.capacity() == 0 {
            self.init_io_blocks()?;
        }

        let io_blocks = &mut self.io_blocks;

        log::trace!(target: "gcd_measure", "search");
        let idx = io_blocks.get_closest_idx(&(base_address as u64)).ok_or(EfiError::NotFound)?;
        let block = *io_blocks.get_with_idx(idx).expect("Idx valid from get_closest_idx");

        match Self::split_state_transition_at_idx(io_blocks, idx, base_address, len, IoStateTransition::Remove) {
            Ok(_) => Ok(()),
            Err(InternalError::IoBlock(IoBlockError::BlockOutsideRange)) => error!(EfiError::NotFound),
            Err(InternalError::IoBlock(IoBlockError::InvalidStateTransition)) => match block {
                IoBlock::Unallocated(_) => error!(EfiError::NotFound),
                IoBlock::Allocated(_) => error!(EfiError::AccessDenied),
            },
            Err(InternalError::Slice(SliceError::OutOfSpace)) => error!(EfiError::OutOfResources),
            Err(e) => panic!("{e:?}"),
        }
    }

    /// This service allocates reserved I/O, or system I/O resources from the global coherency domain of the processor.
    ///
    /// # Documentation
    /// UEFI Platform Initialization Specification, Release 1.8, Section II-7.2.4.10
    pub fn allocate_io_space(
        &mut self,
        allocate_type: AllocateType,
        io_type: dxe_services::GcdIoType,
        alignment: usize,
        len: usize,
        image_handle: efi::Handle,
        device_handle: Option<efi::Handle>,
    ) -> Result<usize, EfiError> {
        ensure!(self.maximum_address != 0, EfiError::NotReady);
        ensure!(len > 0 && image_handle > ptr::null_mut(), EfiError::InvalidParameter);

        log::trace!(target: "allocations", "[{}] Allocating IO space: {:x?}", function!(), allocate_type);
        log::trace!(target: "allocations", "[{}]   Length: {:#x}", function!(), len);
        log::trace!(target: "allocations", "[{}]   IO Type: {:?}", function!(), io_type);
        log::trace!(target: "allocations", "[{}]   Alignment: {:#x}", function!(), alignment);
        log::trace!(target: "allocations", "[{}]   Image Handle: {:#x?}", function!(), image_handle);
        log::trace!(target: "allocations", "[{}]   Device Handle: {:#x?}\n", function!(), device_handle.unwrap_or(ptr::null_mut()));

        match allocate_type {
            AllocateType::BottomUp(max_address) => self.allocate_bottom_up(
                io_type,
                alignment,
                len,
                image_handle,
                device_handle,
                max_address.unwrap_or(usize::MAX),
            ),
            AllocateType::TopDown(max_address) => self.allocate_top_down(
                io_type,
                alignment,
                len,
                image_handle,
                device_handle,
                max_address.unwrap_or(usize::MAX),
            ),
            AllocateType::Address(address) => {
                ensure!(address + len <= self.maximum_address, EfiError::Unsupported);
                self.allocate_address(io_type, alignment, len, image_handle, device_handle, address)
            }
        }
    }

    fn allocate_bottom_up(
        &mut self,
        io_type: dxe_services::GcdIoType,
        alignment: usize,
        len: usize,
        image_handle: efi::Handle,
        device_handle: Option<efi::Handle>,
        max_address: usize,
    ) -> Result<usize, EfiError> {
        ensure!(len > 0, EfiError::InvalidParameter);

        log::trace!(target: "allocations", "[{}] Bottom up IO allocation: {:#?}", function!(), io_type);
        log::trace!(target: "allocations", "[{}]   Max Address: {:#x}", function!(), max_address);
        log::trace!(target: "allocations", "[{}]   Length: {:#x}", function!(), len);
        log::trace!(target: "allocations", "[{}]   Alignment: {:#x}", function!(), alignment);
        log::trace!(target: "allocations", "[{}]   Image Handle: {:#x?}", function!(), image_handle);
        log::trace!(target: "allocations", "[{}]   Device Handle: {:#x?}\n", function!(), device_handle.unwrap_or(ptr::null_mut()));

        if self.io_blocks.capacity() == 0 {
            self.init_io_blocks()?;
        }

        let io_blocks = &mut self.io_blocks;

        log::trace!(target: "gcd_measure", "search");
        let mut current = io_blocks.first_idx();
        while let Some(idx) = current {
            let ib = io_blocks.get_with_idx(idx).expect("idx is valid from next_idx");
            if ib.len() < len {
                current = io_blocks.next_idx(idx);
                continue;
            }
            let address = ib.start();
            let mut addr = address & (usize::MAX << alignment);
            if addr < address {
                addr += 1 << alignment;
            }
            ensure!(addr + len <= max_address, EfiError::NotFound);
            if ib.as_ref().io_type != io_type {
                current = io_blocks.next_idx(idx);
                continue;
            }

            match Self::split_state_transition_at_idx(
                io_blocks,
                idx,
                addr,
                len,
                IoStateTransition::Allocate(image_handle, device_handle),
            ) {
                Ok(_) => return Ok(addr),
                Err(InternalError::IoBlock(_)) => {
                    current = io_blocks.next_idx(idx);
                    continue;
                }
                Err(InternalError::Slice(SliceError::OutOfSpace)) => error!(EfiError::OutOfResources),
                Err(e) => panic!("{e:?}"),
            }
        }
        Err(EfiError::NotFound)
    }

    fn allocate_top_down(
        &mut self,
        io_type: dxe_services::GcdIoType,
        align_shift: usize,
        len: usize,
        image_handle: efi::Handle,
        device_handle: Option<efi::Handle>,
        max_address: usize,
    ) -> Result<usize, EfiError> {
        ensure!(len > 0, EfiError::InvalidParameter);

        log::trace!(target: "allocations", "[{}] Top down IO allocation: {:#?}", function!(), io_type);
        log::trace!(target: "allocations", "[{}]   Max Address: {:#x}", function!(), max_address);
        log::trace!(target: "allocations", "[{}]   Length: {:#x}", function!(), len);
        log::trace!(target: "allocations", "[{}]   Align Shift: {:#x}", function!(), align_shift);
        log::trace!(target: "allocations", "[{}]   Image Handle: {:#x?}", function!(), image_handle);
        log::trace!(target: "allocations", "[{}]   Device Handle: {:#x?}\n", function!(), device_handle.unwrap_or(ptr::null_mut()));

        if self.io_blocks.capacity() == 0 {
            self.init_io_blocks()?;
        }

        let io_blocks = &mut self.io_blocks;

        log::trace!(target: "gcd_measure", "search");
        let mut current = io_blocks.get_closest_idx(&(max_address as u64));
        while let Some(idx) = current {
            let ib = io_blocks.get_with_idx(idx).expect("idx is valid from prev_idx");

            // Account for if the block is truncated by the max_address. Max address
            // is inclusive, but end() is exclusive so subtract 1 from end.
            let usable_len = if ib.end() - 1 > max_address { max_address - ib.start() + 1 } else { ib.len() };
            if usable_len < len {
                current = io_blocks.prev_idx(idx);
                continue;
            }

            // Find the last suitable aligned range in the IO block.
            let addr = (ib.start() + usable_len - len) & (usize::MAX << align_shift);
            if addr < ib.start() {
                current = io_blocks.prev_idx(idx);
                continue;
            }

            if ib.as_ref().io_type != io_type {
                current = io_blocks.prev_idx(idx);
                continue;
            }

            match Self::split_state_transition_at_idx(
                io_blocks,
                idx,
                addr,
                len,
                IoStateTransition::Allocate(image_handle, device_handle),
            ) {
                Ok(_) => return Ok(addr),
                Err(InternalError::IoBlock(_)) => {
                    current = io_blocks.prev_idx(idx);
                    continue;
                }
                Err(InternalError::Slice(SliceError::OutOfSpace)) => error!(EfiError::OutOfResources),
                Err(e) => panic!("{e:?}"),
            }
        }
        Err(EfiError::NotFound)
    }

    fn allocate_address(
        &mut self,
        io_type: dxe_services::GcdIoType,
        alignment: usize,
        len: usize,
        image_handle: efi::Handle,
        device_handle: Option<efi::Handle>,
        address: usize,
    ) -> Result<usize, EfiError> {
        ensure!(len > 0, EfiError::InvalidParameter);

        log::trace!(target: "allocations", "[{}] Exact address IO allocation: {:#?}", function!(), io_type);
        log::trace!(target: "allocations", "[{}]   Address: {:#x}", function!(), address);
        log::trace!(target: "allocations", "[{}]   Length: {:#x}", function!(), len);
        log::trace!(target: "allocations", "[{}]   IO Type: {:?}", function!(), io_type);
        log::trace!(target: "allocations", "[{}]   Alignment: {:#x}", function!(), alignment);
        log::trace!(target: "allocations", "[{}]   Image Handle: {:#x?}", function!(), image_handle);
        log::trace!(target: "allocations", "[{}]   Device Handle: {:#x?}\n", function!(), device_handle.unwrap_or(ptr::null_mut()));

        if self.io_blocks.capacity() == 0 {
            self.init_io_blocks()?;
        }
        let io_blocks = &mut self.io_blocks;

        log::trace!(target: "gcd_measure", "search");
        let idx = io_blocks.get_closest_idx(&(address as u64)).ok_or(EfiError::NotFound)?;
        let block = io_blocks.get_with_idx(idx).ok_or(EfiError::NotFound)?;

        ensure!(
            block.as_ref().io_type == io_type && address == address & (usize::MAX << alignment),
            EfiError::NotFound
        );

        match Self::split_state_transition_at_idx(
            io_blocks,
            idx,
            address,
            len,
            IoStateTransition::Allocate(image_handle, device_handle),
        ) {
            Ok(_) => Ok(address),
            Err(InternalError::IoBlock(_)) => error!(EfiError::NotFound),
            Err(InternalError::Slice(SliceError::OutOfSpace)) => error!(EfiError::OutOfResources),
            Err(e) => panic!("{e:?}"),
        }
    }

    /// This service frees reserved I/O, or system I/O resources from the global coherency domain of the processor.
    ///
    /// # Documentation
    /// UEFI Platform Initialization Specification, Release 1.8, Section II-7.2.4.11
    pub fn free_io_space(&mut self, base_address: usize, len: usize) -> Result<(), EfiError> {
        ensure!(self.maximum_address != 0, EfiError::NotReady);
        ensure!(len > 0, EfiError::InvalidParameter);
        ensure!(base_address + len <= self.maximum_address, EfiError::Unsupported);

        log::trace!(target: "allocations", "[{}] Free IO space at {:#?}", function!(), base_address);
        log::trace!(target: "allocations", "[{}]   Length: {:#x}\n", function!(), len);

        if self.io_blocks.capacity() == 0 {
            self.init_io_blocks()?;
        }

        let io_blocks = &mut self.io_blocks;

        log::trace!(target: "gcd_measure", "search");
        let idx = io_blocks.get_closest_idx(&(base_address as u64)).ok_or(EfiError::NotFound)?;

        match Self::split_state_transition_at_idx(io_blocks, idx, base_address, len, IoStateTransition::Free) {
            Ok(_) => Ok(()),
            Err(InternalError::IoBlock(_)) => error!(EfiError::NotFound),
            Err(InternalError::Slice(SliceError::OutOfSpace)) => error!(EfiError::OutOfResources),
            Err(e) => panic!("{e:?}"),
        }
    }

    /// This service returns a copy of the current set of memory blocks in the GCD.
    /// Since GCD is used to service heap expansion requests and thus should avoid allocations,
    /// Caller is required to initialize a vector of sufficient capacity to hold the descriptors
    /// and provide a mutable reference to it.
    pub fn get_io_descriptors(&mut self, buffer: &mut Vec<dxe_services::IoSpaceDescriptor>) -> Result<(), EfiError> {
        ensure!(self.maximum_address != 0, EfiError::NotReady);
        ensure!(buffer.capacity() >= self.io_descriptor_count(), EfiError::InvalidParameter);
        ensure!(buffer.is_empty(), EfiError::InvalidParameter);

        log::trace!(target: "allocations", "[{}] Enter\n", function!(), );

        if self.io_blocks.capacity() == 0 {
            self.init_io_blocks()?;
        }

        let blocks = &self.io_blocks;
        let mut current = blocks.first_idx();
        while let Some(idx) = current {
            let ib = blocks.get_with_idx(idx).expect("Index comes from dfs and should be valid");
            match ib {
                IoBlock::Allocated(descriptor) | IoBlock::Unallocated(descriptor) => buffer.push(*descriptor),
            }
            current = blocks.next_idx(idx);
        }
        Ok(())
    }

    fn split_state_transition_at_idx(
        io_blocks: &mut Rbt<IoBlock>,
        idx: usize,
        base_address: usize,
        len: usize,
        transition: IoStateTransition,
    ) -> Result<usize, InternalError> {
        let ib_before_split = *io_blocks.get_with_idx(idx).expect("Caller should ensure idx is valid.");

        log::trace!(target: "allocations", "[{}] Splitting IO block at {:#x}", function!(), base_address);
        log::trace!(target: "allocations", "[{}]   Total IO Blocks Right Now: {:#}", function!(), io_blocks.len());
        log::trace!(target: "allocations", "[{}]   Length: {:#x}", function!(), len);
        log::trace!(target: "allocations", "[{}]   Block Index: {:#x}", function!(), idx);
        log::trace!(target: "allocations", "[{}]   Transition: {:?}\n", function!(), transition);

        // split_state_transition does not update the key, so this is safe.
        let new_idx = unsafe {
            match io_blocks.get_with_idx_mut(idx).expect("idx valid above").split_state_transition(
                base_address,
                len,
                transition,
            )? {
                IoBlockSplit::Same(_) => Ok(idx),
                IoBlockSplit::After(_, next) => {
                    log::trace!(target: "gcd_measure", "add");
                    log::trace!(target: "allocations", "[{}] IoBlockSplit (After) -> Next: {:#x?}\n", function!(), next);
                    io_blocks.add(next)
                }
                IoBlockSplit::Before(_, next) => {
                    log::trace!(target: "gcd_measure", "add");
                    log::trace!(target: "allocations", "[{}] IoBlockSplit (Before) -> Next: {:#x?}\n", function!(), next);
                    io_blocks.add(next).map(|_| idx)
                }
                IoBlockSplit::Middle(_, next, next2) => {
                    log::trace!(target: "gcd_measure", "add");
                    log::trace!(target: "gcd_measure", "add");
                    log::trace!(target: "allocations", "[{}] IoBlockSplit (Middle) -> Next: {:#x?}. Next2: {:#x?}\n", function!(), next, next2);
                    io_blocks.add_many([next2, next])
                }
            }
        };

        // If the split failed, restore the memory block to its previous state.
        let idx = match new_idx {
            Ok(idx) => idx,
            Err(e) => {
                log::error!("[{}] IO block split failed! -> Error: {:#?}", function!(), e);
                // Restore the memory block to its previous state. The base_address (key) is not updated with the split, so this is safe.
                unsafe {
                    *io_blocks.get_with_idx_mut(idx).expect("idx valid above") = ib_before_split;
                }
                error!(e);
            }
        };

        // Lets see if we can merge the block with the next block
        if let Some(next_idx) = io_blocks.next_idx(idx) {
            let mut next = *io_blocks.get_with_idx(next_idx).expect("idx valid from insert");
            // base_address (they key) is not updated with the merge, so this is safe.
            unsafe {
                if io_blocks.get_with_idx_mut(idx).expect("idx valid from insert").merge(&mut next) {
                    io_blocks.delete_with_idx(next_idx).expect("Index already verified.");
                }
            }
        }

        // Lets see if we can merge the block with the previous block
        if let Some(prev_idx) = io_blocks.prev_idx(idx) {
            let mut block = *io_blocks.get_with_idx(idx).expect("idx valid from insert");
            // base_address (they key) is not updated with the merge, so this is safe.
            unsafe {
                if io_blocks.get_with_idx_mut(prev_idx).expect("idx valid from insert").merge(&mut block) {
                    io_blocks.delete_with_idx(idx).expect("Index already verified.");
                    return Ok(prev_idx);
                }
            }
        }

        Ok(idx)
    }

    /// returns the current count of blocks in the list.
    pub fn io_descriptor_count(&self) -> usize {
        self.io_blocks.len()
    }

    const GCD_IO_TYPE_NAMES: [&'static str; 4] = [
        "NonExist", // EfiGcdIoTypeNonExistent
        "Reserved", // EfiGcdIoTypeReserved
        "I/O     ", // EfiGcdIoTypeIo
        "Unknown ", // EfiGcdIoTypeMaximum
    ];
}

impl Display for IoGCD {
    fn fmt(&self, f: &mut core::fmt::Formatter<'_>) -> core::fmt::Result {
        writeln!(f, "GCDIoType  Range                            ")?;
        writeln!(f, "========== =================================")?;

        let blocks = &self.io_blocks;
        let mut current = blocks.first_idx();
        while let Some(idx) = current {
            let ib = blocks.get_with_idx(idx).expect("idx is valid from next_idx");
            match ib {
                IoBlock::Allocated(descriptor) | IoBlock::Unallocated(descriptor) => {
                    let io_type_str_idx = usize::min(descriptor.io_type as usize, Self::GCD_IO_TYPE_NAMES.len() - 1);
                    writeln!(
                        f,
                        "{}  {:016x?}-{:016x?}{}",
                        IoGCD::GCD_IO_TYPE_NAMES[io_type_str_idx],
                        descriptor.base_address,
                        descriptor.base_address + descriptor.length - 1,
                        { if descriptor.image_handle == INVALID_HANDLE { "" } else { "*" } }
                    )?;
                }
            }
            current = blocks.next_idx(idx);
        }
        Ok(())
    }
}

impl SliceKey for IoBlock {
    type Key = u64;
    fn key(&self) -> &Self::Key {
        &self.as_ref().base_address
    }
}

impl From<io_block::Error> for InternalError {
    fn from(value: io_block::Error) -> Self {
        InternalError::IoBlock(value)
    }
}

/// Describes the kind of GCD map change that triggered the callback.
#[derive(Debug, PartialEq, Eq)]
pub enum MapChangeType {
    AddMemorySpace,
    RemoveMemorySpace,
    AllocateMemorySpace,
    FreeMemorySpace,
    SetMemoryAttributes,
    SetMemoryCapabilities,
}

/// GCD map change callback function type.
pub type MapChangeCallback = fn(MapChangeType);

/// Implements a spin locked GCD suitable for use as a static global.
pub struct SpinLockedGcd {
    memory: tpl_lock::TplMutex<GCD>,
    io: tpl_lock::TplMutex<IoGCD>,
    memory_change_callback: Option<MapChangeCallback>,
    memory_type_info_table: [EFiMemoryTypeInformation; 17],
    page_table: tpl_lock::TplMutex<Option<Box<dyn PageTable>>>,
}

impl SpinLockedGcd {
    /// Returns true if the underlying GCD is initialized and ready for use.
    pub fn is_ready(&self) -> bool {
        self.memory.lock().is_ready()
    }

    /// Creates a new uninitialized GCD. [`Self::init`] must be invoked before any other functions or they will return
    /// [`EfiError::NotReady`]. An optional callback can be provided which will be invoked whenever an operation
    /// changes the GCD map.
    pub const fn new(memory_change_callback: Option<MapChangeCallback>) -> Self {
        Self {
            memory: tpl_lock::TplMutex::new(
                efi::TPL_HIGH_LEVEL,
                GCD {
                    maximum_address: 0,
                    memory_blocks: Rbt::new(),
                    allocate_memory_space_fn: GCD::allocate_memory_space_internal,
                    free_memory_space_fn: GCD::free_memory_space_worker,
                    default_attributes: efi::MEMORY_XP,
                    prioritize_32_bit_memory: false,
                },
                "GcdMemLock",
            ),
            io: tpl_lock::TplMutex::new(
                efi::TPL_HIGH_LEVEL,
                IoGCD { maximum_address: 0, io_blocks: Rbt::new() },
                "GcdIoLock",
            ),
            memory_change_callback,
            memory_type_info_table: [
                EFiMemoryTypeInformation { memory_type: efi::RESERVED_MEMORY_TYPE, number_of_pages: 0 },
                EFiMemoryTypeInformation { memory_type: efi::LOADER_CODE, number_of_pages: 0 },
                EFiMemoryTypeInformation { memory_type: efi::LOADER_DATA, number_of_pages: 0 },
                EFiMemoryTypeInformation { memory_type: efi::BOOT_SERVICES_CODE, number_of_pages: 0 },
                EFiMemoryTypeInformation { memory_type: efi::BOOT_SERVICES_DATA, number_of_pages: 0 },
                EFiMemoryTypeInformation { memory_type: efi::RUNTIME_SERVICES_CODE, number_of_pages: 0 },
                EFiMemoryTypeInformation { memory_type: efi::RUNTIME_SERVICES_DATA, number_of_pages: 0 },
                EFiMemoryTypeInformation { memory_type: efi::CONVENTIONAL_MEMORY, number_of_pages: 0 },
                EFiMemoryTypeInformation { memory_type: efi::UNUSABLE_MEMORY, number_of_pages: 0 },
                EFiMemoryTypeInformation { memory_type: efi::ACPI_RECLAIM_MEMORY, number_of_pages: 0 },
                EFiMemoryTypeInformation { memory_type: efi::ACPI_MEMORY_NVS, number_of_pages: 0 },
                EFiMemoryTypeInformation { memory_type: efi::MEMORY_MAPPED_IO, number_of_pages: 0 },
                EFiMemoryTypeInformation { memory_type: efi::MEMORY_MAPPED_IO_PORT_SPACE, number_of_pages: 0 },
                EFiMemoryTypeInformation { memory_type: efi::PAL_CODE, number_of_pages: 0 },
                EFiMemoryTypeInformation { memory_type: efi::PERSISTENT_MEMORY, number_of_pages: 0 },
                EFiMemoryTypeInformation { memory_type: efi::UNACCEPTED_MEMORY_TYPE, number_of_pages: 0 },
                EFiMemoryTypeInformation { memory_type: 16 /*EfiMaxMemoryType*/, number_of_pages: 0 },
            ],
            page_table: tpl_lock::TplMutex::new(efi::TPL_HIGH_LEVEL, None, "GcdPageTableLock"),
        }
    }

    pub fn prioritize_32_bit_memory(&self, value: bool) {
        self.memory.lock().prioritize_32_bit_memory = value;
    }

    /// Returns a reference to the memory type information table.
    pub const fn memory_type_info_table(&self) -> &[EFiMemoryTypeInformation; 17] {
        &self.memory_type_info_table
    }

    /// Returns a pointer to the memory type information for the given memory type.
    pub const fn memory_type_info(&self, memory_type: u32) -> &EFiMemoryTypeInformation {
        &self.memory_type_info_table[memory_type as usize]
    }

    fn set_paging_attributes(&self, base_address: usize, len: usize, attributes: u64) -> Result<(), EfiError> {
        if let Some(page_table) = &mut *self.page_table.lock() {
            // only apply page table attributes to the page table, not our virtual GCD attributes
            let paging_attrs = MemoryAttributes::from_bits_truncate(attributes)
                & (MemoryAttributes::AccessAttributesMask | MemoryAttributes::CacheAttributesMask);

            // EFI_MEMORY_RP is a special case, we don't actually want to set it in the page table, we want to unmap
            // the region
            if paging_attrs & MemoryAttributes::ReadProtect == MemoryAttributes::ReadProtect {
                match page_table.unmap_memory_region(base_address as u64, len as u64) {
                    Ok(_) => {
                        log::trace!(
                            target: "paging",
                            "Memory region {base_address:#x?} of length {len:#x?} unmapped",
                        );
                        return Ok(());
                    }
                    Err(e) => {
                        log::error!(
                            "Failed to unmap memory region {base_address:#x?} of length {len:#x?} with attributes {attributes:#x?}. Status: {e:#x?}",
                        );
                        debug_assert!(false);
                        return Err(EfiError::InvalidParameter);
                    }
                }
            }

            // we assume that the page table and GCD are in sync. If not, we will debug_assert and return an error here
            // as such, we only need to query the first page of this region to get the attributes. This will tell us
            // whether the region is mapped or not and if so, what cache attributes to persist.
            // If the first page is unmapped, we will call map_memory_region to map it. If it finds a page that is
            // mapped inside of there, it will fail and we will debug_assert and return an error.
            // If the first page is mapped, we will call remap_memory_region to remap it. It queries the range already
            // so will catch the rest of the range and return an error if it is inconsistently mapped.
            match page_table.query_memory_region(base_address as u64, UEFI_PAGE_SIZE as u64) {
                Ok(region_attrs) => {
                    // if this region already has the attributes we want, we don't need to do anything
                    // in the page table. The GCD already got updated before we got here (this may have been a virtual
                    // attribute update)
                    if region_attrs & (MemoryAttributes::AccessAttributesMask | MemoryAttributes::CacheAttributesMask)
                        != paging_attrs
                    {
                        match page_table.remap_memory_region(base_address as u64, len as u64, paging_attrs) {
                            Ok(_) => {
                                // if the cache attributes changed, we need to publish an event, as some architectures
                                // (such as x86) need to populate APs with the caching information
                                if (region_attrs & MemoryAttributes::CacheAttributesMask
                                    != paging_attrs & MemoryAttributes::CacheAttributesMask)
                                    && paging_attrs & MemoryAttributes::CacheAttributesMask != MemoryAttributes::empty()
                                {
                                    log::trace!(
                                        target: "paging",
                                        "Attributes for memory region {base_address:#x?} of length {len:#x?} were updated to {paging_attrs:#x?} from {region_attrs:#x?}, sending cache attributes changed event",
                                    );

                                    EVENT_DB.signal_group(CACHE_ATTRIBUTE_CHANGE_EVENT_GROUP);
                                }
                            }
                            Err(e) => {
                                // this indicates the GCD and page table are out of sync
                                log::error!(
                                    "Failed to remap memory region {base_address:#x?} of length {len:#x?} with attributes {attributes:#x?}. Status: {e:#x?}",
                                );
                                log::error!("GCD and page table are out of sync. This is a critical error.");
                                log::error!("GCD {GCD}");
                                debug_assert!(false);
                                match e {
                                    PtError::OutOfResources => EfiError::OutOfResources,
                                    PtError::NoMapping => EfiError::NotFound,
                                    _ => EfiError::InvalidParameter,
                                };
                            }
                        }
                    }
                    Ok(())
                }
                Err(PtError::NoMapping) => {
                    // if this isn't mapped yet, we need to map the range
                    match page_table.map_memory_region(base_address as u64, len as u64, paging_attrs) {
                        Ok(_) => {
                            // we are setting the cache attributes for the first time, we need to publish an event,
                            // as some architectures (such as x86) need to populate APs with the caching information
                            if paging_attrs & MemoryAttributes::CacheAttributesMask != MemoryAttributes::empty() {
                                log::trace!(
                                    target: "paging",
                                    "Memory region {base_address:#x?} of length {len:#x?} mapped with attrs {attributes:#x?}, sending cache attributes changed event",
                                );

                                EVENT_DB.signal_group(CACHE_ATTRIBUTE_CHANGE_EVENT_GROUP);
                            }
                            Ok(())
                        }
                        Err(e) => {
                            // this indicates the GCD and page table are out of sync
                            log::error!(
                                "Failed to map memory region {base_address:#x?} of length {len:#x?} with attributes {attributes:#x?}. Status: {e:#x?}",
                            );
                            log::error!("GCD and page table are out of sync. This is a critical error.");
                            log::error!("GCD {GCD}");
                            debug_assert!(false);
                            Err(EfiError::InvalidParameter)?
                        }
                    }
                }
                Err(e) => {
                    log::error!(
                        "Failed to query memory region {base_address:#x?} of length {len:#x?} with attributes {attributes:#x?}. Status: {e:#x?}",
                    );
                    debug_assert!(false);
                    Err(EfiError::InvalidParameter)?
                }
            }
        } else {
            // if we don't have the page table, we shouldn't panic, this may just be the case that we are allocating
            // the initial GCD memory space and we haven't initialized the page table yet
            Err(EfiError::NotReady)
        }
    }

    pub fn lock_memory_space(&self) {
        self.memory.lock().lock_memory_space();
    }

    pub fn unlock_memory_space(&self) {
        self.memory.lock().unlock_memory_space();
    }

    /// Resets the GCD to default state. Intended for test scenarios.
    ///
    /// # Safety
    ///
    /// This call potentially invalidates all allocations made by any allocator on top of this GCD.
    /// Caller is responsible for ensuring that no such allocations exist.
    ///
    #[cfg(test)]
    pub unsafe fn reset(&self) {
        let (mut mem, mut io) = (self.memory.lock(), self.io.lock());
        mem.maximum_address = 0;
        mem.memory_blocks = Rbt::new();
        io.maximum_address = 0;
        io.io_blocks = Rbt::new();
    }

    /// Initializes the underlying memory GCD and I/O GCD with the given address bits.
    pub fn init(&self, memory_address_bits: u32, io_address_bits: u32) {
        self.memory.lock().init(memory_address_bits);
        self.io.lock().init(io_address_bits);
    }

    // Take control of our own destiny and create a page table that the GCD controls
    // This must be done after the GCD is initialized and memory services are available,
    // as we need to allocate memory for the page table structure.
    // This function always uses the GCD functions to map the page table so that the GCD remains in sync with the
    // changes here (setting XP)
    pub(crate) fn init_paging(&self, hob_list: &HobList) {
        log::info!("Initializing paging for the GCD");

        let page_allocator = PagingAllocator::new(&GCD);
        *self.page_table.lock() = Some(create_cpu_paging(page_allocator).expect("Failed to create CPU page table"));

        // this is before we get allocated descriptors, so we don't need to preallocate memory here
        let mut mmio_res_descs: Vec<dxe_services::MemorySpaceDescriptor> = Vec::new();
        self.memory
            .lock()
            .get_mmio_and_reserved_descriptors(mmio_res_descs.as_mut())
            .expect("Failed to get MMIO descriptors!");

        // Before we install this page table, we need to ensure that DXE Core is mapped correctly here as well as any
        // allocated memory and MMIO. All other memory will be unmapped initially. Do allocated memory first, then the
        // DXE Core, so that we can ensure that the DXE Core is mapped correctly and not overwritten by the allocated
        // memory attrs. We also need to preallocate memory here so that we do not allocate memory after getting the
        // descriptors
        let mut descriptors: Vec<dxe_services::MemorySpaceDescriptor> =
            Vec::with_capacity(self.memory_descriptor_count() + 10);
        self.memory
            .lock()
            .get_allocated_memory_descriptors(&mut descriptors)
            .expect("Failed to get allocated memory descriptors!");

        // now map the memory regions, keeping any cache attributes set in the GCD descriptors
        for desc in descriptors {
            log::trace!(
                target: "paging",
                "Mapping memory region {:#x?} of length {:#x?} with attributes {:#x?}",
                desc.base_address,
                desc.length,
                desc.attributes
            );

            if let Err(err) = self.set_memory_space_attributes(
                desc.base_address as usize,
                desc.length as usize,
                (desc.attributes & efi::CACHE_ATTRIBUTE_MASK) | efi::MEMORY_XP,
            ) {
                // if we fail to set these attributes (which should just be XP at this point), we should try to
                // continue
                log::error!(
                    "Failed to map memory region {:#x?} of length {:#x?} with attributes {:#x?}. Error: {:?}",
                    desc.base_address,
                    desc.length,
                    desc.attributes,
                    err
                );
                debug_assert!(false);
            }
        }

        // Retrieve the MemoryAllocationModule hob corresponding to the DXE core so that we can map it correctly
        let dxe_core_hob = hob_list
            .iter()
            .find_map(|x| if let Hob::MemoryAllocationModule(module) = x { Some(module) } else { None })
            .expect("Did not find MemoryAllocationModule Hob for DxeCore");

        let pe_info = unsafe {
            UefiPeInfo::parse(core::slice::from_raw_parts(
                dxe_core_hob.alloc_descriptor.memory_base_address as *const u8,
                dxe_core_hob.alloc_descriptor.memory_length as usize,
            ))
            .expect("Failed to parse PE info for DXE Core")
        };

        let dxe_core_cache_attr =
            match self.get_memory_descriptor_for_address(dxe_core_hob.alloc_descriptor.memory_base_address) {
                Ok(desc) => desc.attributes & efi::CACHE_ATTRIBUTE_MASK,
                Err(e) => panic!("DXE Core not mapped in GCD {e:?}"),
            };

        // map the entire image as RW, as the PE headers don't live in the sections
        self.set_memory_space_attributes(
            dxe_core_hob.alloc_descriptor.memory_base_address as usize,
            dxe_core_hob.alloc_descriptor.memory_length as usize,
            efi::MEMORY_XP | dxe_core_cache_attr,
        )
        .unwrap_or_else(|_| {
            panic!(
                "Failed to map DXE Core image {:#x?} of length {:#x?} with attributes {:#x?}.",
                dxe_core_hob.alloc_descriptor.memory_base_address, 0x1000, 0
            )
        });

        // now map each section with the correct image protections
        for section in pe_info.sections {
            // each section starts at image_base + virtual_address, per PE/COFF spec.
            let section_base_address =
                dxe_core_hob.alloc_descriptor.memory_base_address + (section.virtual_address as u64);
            let mut attributes = efi::MEMORY_XP;
            if section.characteristics & pecoff::IMAGE_SCN_CNT_CODE == pecoff::IMAGE_SCN_CNT_CODE {
                attributes = efi::MEMORY_RO;
            }

            // We need to use the virtual size for the section length, but
            // we cannot rely on this to be section aligned, as some compilers rely on the loader to align this
            let aligned_virtual_size = match align_up(section.virtual_size, pe_info.section_alignment) {
                Ok(size) => size as u64,
                Err(_) => {
                    panic!(
                        "Failed to align section size {:#x?} with alignment {:#x?}",
                        section.virtual_size, pe_info.section_alignment
                    );
                }
            };

            log::trace!(
                target: "paging",
                "Mapping DXE Core image memory region {section_base_address:#x?} of length {aligned_virtual_size:#x?} with attributes {attributes:#x?}",
            );

            attributes |=
                match self.get_memory_descriptor_for_address(dxe_core_hob.alloc_descriptor.memory_base_address) {
                    Ok(desc) => desc.attributes & efi::CACHE_ATTRIBUTE_MASK,
                    Err(e) => panic!("DXE Core section not mapped in GCD {e:?}"),
                };

            self.set_memory_space_attributes(section_base_address as usize, aligned_virtual_size as usize, attributes)
                .unwrap_or_else(|_| {
                    panic!(
                        "Failed to map DXE Core image {:#x?} of length {:#x?} with attributes {:#x?}.",
                        dxe_core_hob.alloc_descriptor.memory_base_address, 0x1000, 0
                    )
                });
        }

        // now map MMIO. Drivers expect to be able to access MMIO regions as RW, so we need to map them as such
        for desc in mmio_res_descs {
            // MMIO is not necessarily described at page granularity, but needs to be mapped as such in the page
            // table
            let base_address = desc.base_address as usize & !UEFI_PAGE_MASK;
            let len = (desc.length as usize + UEFI_PAGE_MASK) & !UEFI_PAGE_MASK;
            let new_attributes = (desc.attributes & efi::CACHE_ATTRIBUTE_MASK) | efi::MEMORY_XP;

            log::trace!(
                target: "paging",
                "Mapping {:?} region {:#x?} of length {:#x?} with attributes {:#x?}",
                desc.memory_type,
                base_address,
                len,
                new_attributes
            );

            if let Err(err) = self.set_memory_space_attributes(base_address, len, new_attributes) {
                // if we fail to set these attributes we may or may not be able to continue to boot. It depends on
                // if a driver attempts to touch this MMIO region
                log::error!(
                    "Failed to map {:?} region {:#x?} of length {:#x?} with attributes {:#x?}. Error: {:?}",
                    desc.memory_type,
                    base_address,
                    len,
                    new_attributes,
                    err
                );
                debug_assert!(false);
            }
        }

        // make sure we didn't map page 0 if it was reserved or MMIO, we are using this for null pointer detection
        // only do this if page 0 actually exists
        if let Ok(descriptor) = self.get_memory_descriptor_for_address(0)
            && descriptor.memory_type != GcdMemoryType::NonExistent
            && let Err(err) = self.set_memory_space_attributes(0, UEFI_PAGE_SIZE, efi::MEMORY_RP)
        {
            // if we fail to set these attributes we can continue to boot, but we will not be able to detect null
            // pointer dereferences.
            log::error!("Failed to unmap page 0, which is reserved for null pointer detection. Error: {err:?}");
            debug_assert!(false);
        }

        self.page_table.lock().as_mut().unwrap().install_page_table().expect("Failed to install the page table");

        log::info!("Paging initialized for the GCD");
    }

    /// This service adds reserved memory, system memory, or memory-mapped I/O resources to the global coherency domain of the processor.
    ///
    /// # Safety
    /// Since the first call with enough system memory will cause the creation of an array at `base_address` + [MEMORY_BLOCK_SLICE_SIZE].
    /// The memory from `base_address` to `base_address+len` must be inside the valid address range of the program and not in use.
    ///
    /// # Documentation
    /// UEFI Platform Initialization Specification, Release 1.8, Section II-7.2.4.1
    pub unsafe fn add_memory_space(
        &self,
        memory_type: dxe_services::GcdMemoryType,
        base_address: usize,
        len: usize,
        capabilities: u64,
    ) -> Result<usize, EfiError> {
        let result = unsafe { self.memory.lock().add_memory_space(memory_type, base_address, len, capabilities) };
        if result.is_ok()
            && let Some(callback) = self.memory_change_callback
        {
            callback(MapChangeType::AddMemorySpace);
        }
        result
    }

    /// This service removes reserved memory, system memory, or memory-mapped I/O resources from the global coherency domain of the processor.
    ///
    /// # Documentation
    /// UEFI Platform Initialization Specification, Release 1.8, Section II-7.2.4.4
    pub fn remove_memory_space(&self, base_address: usize, len: usize) -> Result<(), EfiError> {
        let result = self.memory.lock().remove_memory_space(base_address, len);
        if result.is_ok() {
            if let Some(page_table) = &mut *self.page_table.lock() {
                match page_table.unmap_memory_region(base_address as u64, len as u64) {
                    Ok(_) => {}
                    Err(status) => {
                        log::error!(
                            "Failed to unmap memory region {base_address:#x?} of length {len:#x?}. Status: {status:#x?} during
                                remove_memory_space removal. This is expected if this region was not previously mapped",
                        );
                    }
                }
            }

            if let Some(callback) = self.memory_change_callback {
                callback(MapChangeType::RemoveMemorySpace);
            }
        }
        result
    }

    /// This service allocates nonexistent memory, reserved memory, system memory, or memory-mapped I/O resources from the global coherency domain of the processor.
    ///
    /// # Documentation
    /// UEFI Platform Initialization Specification, Release 1.8, Section II-7.2.4.2
    pub fn allocate_memory_space(
        &self,
        allocate_type: AllocateType,
        memory_type: dxe_services::GcdMemoryType,
        alignment: usize,
        len: usize,
        image_handle: efi::Handle,
        device_handle: Option<efi::Handle>,
    ) -> Result<usize, EfiError> {
        let result = self.memory.lock().allocate_memory_space(
            allocate_type,
            memory_type,
            alignment,
            len,
            image_handle,
            device_handle,
        );
        if result.is_ok() {
            // if we successfully allocated memory, we want to set the range as NX. For any standard data, we should
            // always have NX set and no consumer needs to update it. If a code region is going to be allocated
            // here, we rely on the image loader to update the attributes as appropriate for the code sections. The
            // same holds true for other required attributes.
            if let Ok(base_address) = result.as_ref() {
                let attributes = match self.get_memory_descriptor_for_address(*base_address as efi::PhysicalAddress) {
                    Ok(descriptor) => descriptor.attributes,
                    Err(_) => DEFAULT_CACHE_ATTR,
                };
                // it is safe to call set_memory_space_attributes without calling set_memory_space_capabilities here
                // because we set efi::MEMORY_XP as a capability on all memory ranges we add to the GCD. A driver could
                // call set_memory_space_capabilities to remove the XP capability, but that is something that should
                // be caught and fixed.
                let default_attributes = self.memory.lock().default_attributes;
                match self.set_memory_space_attributes(
                    *base_address,
                    len,
                    (attributes & efi::CACHE_ATTRIBUTE_MASK) | default_attributes,
                ) {
                    Ok(_) => (),
                    Err(EfiError::NotReady) => {
                        // this is expected if paging is not initialized yet. The GCD will still be updated, but
                        // the page table will not yet. When we initialize paging, the GCD will use the attributes
                        // that have been updated here to initialize the page table. paging must allocate memory
                        // to form the page table we are going to use.
                    }
                    Err(e) => {
                        // this is now a real error case, paging is enabled, but we failed to set NX on the
                        // range. This we want to catch. In a release build, we should still continue, but we'll
                        // not have NX set on the range.
                        log::error!(
                            "Could not set NX for memory address {:#X} for len {:#X} with error {:?}",
                            *base_address,
                            len,
                            e
                        );
                        debug_assert!(false);
                    }
                }
            } else {
                log::error!("Could not extract base address from allocation result, unable to set memory attributes.");
                debug_assert!(false);
            }

            if let Some(callback) = self.memory_change_callback {
                callback(MapChangeType::AllocateMemorySpace);
            }
        }
        result
    }

    /// This service frees nonexistent memory, reserved memory, system memory, or memory-mapped I/O resources from the
    /// global coherency domain of the processor.
    ///
    /// # Documentation
    /// UEFI Platform Initialization Specification, Release 1.8, Section II-7.2.4.3
    pub fn free_memory_space(&self, base_address: usize, len: usize) -> Result<(), EfiError> {
        let mut result = self.memory.lock().free_memory_space(base_address, len);

        match result {
            Ok(_) => {
                // when we free, we want to unmap this memory region and mark it EFI_MEMORY_RP in the GCD
                // we don't panic if we don't have a page table because the memory bucket code does a free before the
                // page table is initialized. If we were to end up without the page table initialized, we would still
                // keep track of state in the GCD
                if let Some(page_table) = &mut *self.page_table.lock() {
                    match page_table.unmap_memory_region(base_address as u64, len as u64) {
                        Ok(_) => {}
                        Err(status) => {
                            log::error!(
                                "Failed to unmap memory region {base_address:#x?} of length {len:#x?}. Status: {status:#x?}",
                            );
                            debug_assert!(false);
                            match status {
                                PtError::OutOfResources => EfiError::OutOfResources,
                                PtError::NoMapping => EfiError::NotFound,
                                _ => EfiError::InvalidParameter,
                            };
                        }
                    }
                }

                if let Some(callback) = self.memory_change_callback {
                    callback(MapChangeType::FreeMemorySpace);
                }
            }
            // this is the post-EBS case, we silently fail and return success
            Err(EfiError::AccessDenied) => result = Ok(()),
            _ => {}
        }

        result
    }

    /// This service frees nonexistent memory, reserved memory, system memory, or memory-mapped I/O resources from the
    /// global coherency domain of the processor.
    ///
    /// Ownership of the memory as indicated by the image_handle associated with the block is retained, which means that
    /// it cannot be re-allocated except by the original owner or by requests targeting a specific address within the
    /// block (i.e. [`Self::allocate_memory_space`] with [`AllocateType::Address`]).
    ///
    /// # Documentation
    /// UEFI Platform Initialization Specification, Release 1.8, Section II-7.2.4.3
    pub fn free_memory_space_preserving_ownership(&self, base_address: usize, len: usize) -> Result<(), EfiError> {
        let result = self.memory.lock().free_memory_space_preserving_ownership(base_address, len);
        if result.is_ok()
            && let Some(callback) = self.memory_change_callback
        {
            callback(MapChangeType::FreeMemorySpace);
        }
        result
    }

    /// This service sets attributes on the given memory space.
    ///
    /// # Documentation
    /// UEFI Platform Initialization Specification, Release 1.8, Section II-7.2.4.6
    pub fn set_memory_space_attributes(
        &self,
        base_address: usize,
        len: usize,
        attributes: u64,
    ) -> Result<(), EfiError> {
        // this API allows for setting attributes across multiple descriptors in the GCD (assuming the capabilities
        // allow it). The lower level set_memory_space_attributes will only operate on a single entry in the GCD/page
        // table, so at this level we need to check to see if the range spans multiple entries and if so, we need to
        // split the range and call set_memory_space_attributes for each entry. We also need to set the paging
        // attributes per entry to ensure that we keep the GCD and page table in sync

        let mut current_base = base_address as u64;
        let mut res = Ok(());
        let range_end = (base_address + len) as u64;
        while current_base < range_end {
            let descriptor = self.get_memory_descriptor_for_address(current_base as efi::PhysicalAddress)?;
            let descriptor_end = descriptor.base_address + descriptor.length;

            // it is still legal to split a descriptor and only set the attributes on part of it
            let next_base = u64::min(descriptor_end, range_end);
            let current_len = next_base - current_base;
            match self.memory.lock().set_memory_space_attributes(
                current_base as usize,
                current_len as usize,
                attributes,
            ) {
                Err(EfiError::NotReady) => {
                    // before the page table is installed, we expect to get a return of NotReady. This means the GCD
                    // has been updated with the attributes, but the page table is NotReady yet. In init_paging, the
                    // page table will be updated with the current state of the GCD. The code that calls into this expects
                    // NotReady to be returned, so we must catch that error and report it. However, we also need to
                    // make sure any attribute updates across descriptors update the full range and not error out here.
                    res = Err(EfiError::NotReady);
                }
                Ok(()) => {}
                _ => {
                    log::error!(
                        "Failed to set GCD memory attributes for memory region {current_base:#x?} of length {current_len:#x?} with attributes {attributes:#x?}",
                    );
                    debug_assert!(false);
                }
            }

<<<<<<< HEAD
            match self.set_paging_attributes(current_base as usize, current_len as usize, attributes) {
                Ok(_) => {}
                Err(EfiError::NotReady) => {
                    // before the page table is installed, we expect to get a return of NotReady. This means the GCD
                    // has been updated with the attributes, but the page table is not installed yet. In init_paging, the
                    // page table will be updated with the current state of the GCD. The code that calls into this expects
                    // NotReady to be returned, so we must catch that error and report it. However, we also need to
                    // make sure any attribute updates across descriptors update the full range and not error out here.
                    res = Err(EfiError::NotReady);
                }
                _ => {
                    log::error!(
                        "Failed to set page table memory attributes for memory region {current_base:#x?} of length {current_len:#x?} with attributes {attributes:#x?}",
                    );
                    debug_assert!(false);
=======
            // 0 is a valid value for paging attributes: it means RWX. 0 is invalid for cache attributes. edk2 has a
            // behavior where if the caller passes 0 for cache and paging attributes, then 0 (RWX) is not applied to
            // the page table and only the virtual attribute(s) are applied to the GCD, such as EFI_RUNTIME. In order
            // to maintain compatibility with existing drivers, we preserve this poor paradigm.
            if attributes & (efi::CACHE_ATTRIBUTE_MASK | efi::MEMORY_ACCESS_MASK) != 0 {
                match self.set_paging_attributes(current_base as usize, current_len as usize, attributes) {
                    Ok(_) => {}
                    Err(EfiError::NotReady) => {
                        // before the page table is installed, we expect to get a return of NotReady. This means the GCD
                        // has been updated with the attributes, but the page table is not installed yet. In init_paging, the
                        // page table will be updated with the current state of the GCD. The code that calls into this expects
                        // NotReady to be returned, so we must catch that error and report it. However, we also need to
                        // make sure any attribute updates across descriptors update the full range and not error out here.
                        res = Err(EfiError::NotReady);
                    }
                    _ => {
                        log::error!(
                            "Failed to set page table memory attributes for memory region {current_base:#x?} of length {current_len:#x?} with attributes {attributes:#x?}",
                        );
                        debug_assert!(false);
                    }
>>>>>>> c33a456d
                }
            }

            current_base = next_base;
        }

        // if we made it out of the loop, we set the attributes correctly and should call the memory change callback,
        // if there is one
        if let Some(callback) = self.memory_change_callback {
            callback(MapChangeType::SetMemoryAttributes);
        }
        res
    }

    /// This service sets capabilities on the given memory space.
    ///
    /// # Documentation
    /// UEFI Platform Initialization Specification, Release 1.8, Section II-7.2.4.6
    pub fn set_memory_space_capabilities(
        &self,
        base_address: usize,
        len: usize,
        capabilities: u64,
    ) -> Result<(), EfiError> {
        let result = self.memory.lock().set_memory_space_capabilities(base_address, len, capabilities);
        if result.is_ok()
            && let Some(callback) = self.memory_change_callback
        {
            callback(MapChangeType::SetMemoryCapabilities);
        }
        result
    }

    /// returns a copy of the current set of memory blocks descriptors in the GCD.
    pub fn get_memory_descriptors(
        &self,
        buffer: &mut Vec<dxe_services::MemorySpaceDescriptor>,
    ) -> Result<(), EfiError> {
        self.memory.lock().get_memory_descriptors(buffer)
    }

    // returns the descriptor for the given physical address.
    pub fn get_memory_descriptor_for_address(
        &self,
        address: efi::PhysicalAddress,
    ) -> Result<dxe_services::MemorySpaceDescriptor, EfiError> {
        self.memory.lock().get_memory_descriptor_for_address(address)
    }

    /// returns the current count of blocks in the list.
    pub fn memory_descriptor_count(&self) -> usize {
        self.memory.lock().memory_descriptor_count()
    }

    /// Acquires lock and delegates to [`IoGCD::add_io_space`]
    pub fn add_io_space(
        &self,
        io_type: dxe_services::GcdIoType,
        base_address: usize,
        len: usize,
    ) -> Result<usize, EfiError> {
        self.io.lock().add_io_space(io_type, base_address, len)
    }

    /// Acquires lock and delegates to [`IoGCD::remove_io_space`]
    pub fn remove_io_space(&self, base_address: usize, len: usize) -> Result<(), EfiError> {
        self.io.lock().remove_io_space(base_address, len)
    }

    /// Acquires lock and delegates to [`IoGCD::allocate_io_space`]
    pub fn allocate_io_space(
        &self,
        allocate_type: AllocateType,
        io_type: dxe_services::GcdIoType,
        alignment: usize,
        len: usize,
        image_handle: efi::Handle,
        device_handle: Option<efi::Handle>,
    ) -> Result<usize, EfiError> {
        self.io.lock().allocate_io_space(allocate_type, io_type, alignment, len, image_handle, device_handle)
    }

    /// Acquires lock and delegates to [`IoGCD::free_io_space]
    pub fn free_io_space(&self, base_address: usize, len: usize) -> Result<(), EfiError> {
        self.io.lock().free_io_space(base_address, len)
    }

    /// Acquires lock and delegates to [`IoGCD::get_io_descriptors`]
    pub fn get_io_descriptors(&self, buffer: &mut Vec<dxe_services::IoSpaceDescriptor>) -> Result<(), EfiError> {
        self.io.lock().get_io_descriptors(buffer)
    }

    /// Acquires lock and delegates to [`IoGCD::io_descriptor_count`]
    pub fn io_descriptor_count(&self) -> usize {
        self.io.lock().io_descriptor_count()
    }

    #[cfg(feature = "compatibility_mode_allowed")]
    /// This activates compatibility mode for the GCD.
    /// This will:
    /// - Map the range 0 - 0xA0000 as RWX if the memory type is SystemMemory.
    /// - Update the locked GCD to not set efi::MEMORY_XP on newly allocated pages
    pub(crate) fn activate_compatibility_mode(&self) {
        const LEGACY_BIOS_WB_ADDRESS: usize = 0xA0000;

        // always map page 0 if it exists in this system, as grub will attempt to read it for legacy boot structures
        // map it WB by default, because 0 is being used as the null page, it may not have gotten cache attributes
        // populated
        if let Ok(descriptor) = self.get_memory_descriptor_for_address(0)
            // set_memory_space_attributes will set both the GCD and paging attributes
            && descriptor.memory_type != dxe_services::GcdMemoryType::NonExistent
            && let Err(e) = self.set_memory_space_attributes(0, UEFI_PAGE_SIZE, efi::MEMORY_WB)
        {
            log::error!("Failed to map page 0 for compat mode. Status: {e:#x?}");
            debug_assert!(false);
        }

        // map legacy region if system mem
        let mut address = UEFI_PAGE_SIZE; // start at 0x1000, as we already mapped page 0
        while address < LEGACY_BIOS_WB_ADDRESS {
            let mut size = UEFI_PAGE_SIZE;
            if let Ok(descriptor) = self.get_memory_descriptor_for_address(address as efi::PhysicalAddress) {
                // if the legacy region is not system memory, we should not map it
                if descriptor.memory_type == dxe_services::GcdMemoryType::SystemMemory {
                    size = match address + descriptor.length as usize {
                        end_addr if end_addr > LEGACY_BIOS_WB_ADDRESS => LEGACY_BIOS_WB_ADDRESS - address,
                        _ => descriptor.length as usize,
                    };

                    // set_memory_space_attributes will set both the GCD and paging attributes
                    match self.set_memory_space_attributes(
                        address,
                        size,
                        descriptor.attributes & efi::CACHE_ATTRIBUTE_MASK,
                    ) {
                        Ok(_) => {}
                        Err(e) => {
                            log::error!(
                                "Failed to map legacy bios region at {:#x?} of length {:#x?} with attributes {:#x?}. Status: {:#x?}",
                                address,
                                size,
                                descriptor.attributes & efi::CACHE_ATTRIBUTE_MASK,
                                e
                            );
                            debug_assert!(false);
                        }
                    }
                }
            }
            address += size;
        }
        self.memory.lock().activate_compatibility_mode();
    }
}

impl Display for SpinLockedGcd {
    fn fmt(&self, f: &mut core::fmt::Formatter<'_>) -> core::fmt::Result {
        if let Some(gcd) = self.memory.try_lock() {
            writeln!(f, "{gcd}")?;
        } else {
            writeln!(f, "Locked: {:?}", self.memory.try_lock())?;
        }
        if let Some(gcd) = self.io.try_lock() {
            writeln!(f, "{gcd}")?;
        } else {
            writeln!(f, "Locked: {:?}", self.io.try_lock())?;
        }
        Ok(())
    }
}

impl core::fmt::Debug for SpinLockedGcd {
    fn fmt(&self, f: &mut core::fmt::Formatter<'_>) -> core::fmt::Result {
        writeln!(f, "{:?}", self.memory.try_lock())?;
        writeln!(f, "{:?}", self.io.try_lock())?;
        Ok(())
    }
}

unsafe impl Sync for SpinLockedGcd {}
unsafe impl Send for SpinLockedGcd {}

#[cfg(test)]
#[coverage(off)]
mod tests {
    extern crate std;
    use core::{alloc::Layout, sync::atomic::AtomicBool};
    use patina_sdk::base::align_up;

    use crate::test_support;

    use super::*;
    use alloc::vec::Vec;
    use r_efi::efi;

    fn with_locked_state<F: Fn() + std::panic::RefUnwindSafe>(f: F) {
        test_support::with_global_lock(|| {
            f();
        })
        .unwrap();
    }

    #[test]
    fn test_gcd_initialization() {
        let gdc = GCD::new(48);
        assert_eq!(2_usize.pow(48), gdc.maximum_address);
        assert_eq!(gdc.memory_blocks.capacity(), 0);
        assert_eq!(0, gdc.memory_descriptor_count())
    }

    #[test]
    fn test_add_memory_space_before_memory_blocks_instantiated() {
        let mem = unsafe { get_memory(MEMORY_BLOCK_SLICE_SIZE) };
        let address = mem.as_ptr() as usize;
        let mut gcd = GCD::new(48);

        assert_eq!(
            Err(EfiError::OutOfResources),
            unsafe { gcd.add_memory_space(dxe_services::GcdMemoryType::Reserved, address, MEMORY_BLOCK_SLICE_SIZE, 0) },
            "First add memory space should be a system memory."
        );
        assert_eq!(0, gcd.memory_descriptor_count());

        assert_eq!(
            Err(EfiError::OutOfResources),
            unsafe {
                gcd.add_memory_space(dxe_services::GcdMemoryType::SystemMemory, address, MEMORY_BLOCK_SLICE_SIZE - 1, 0)
            },
            "First add memory space with system memory should contain enough space to contain the block list."
        );
        assert_eq!(0, gcd.memory_descriptor_count());
    }

    #[test]
    fn test_add_memory_space_with_all_memory_type() {
        let (mut gcd, _) = create_gcd();

        assert_eq!(Ok(0), unsafe { gcd.add_memory_space(dxe_services::GcdMemoryType::Reserved, 0, 1, 0) });
        assert_eq!(Ok(3), unsafe { gcd.add_memory_space(dxe_services::GcdMemoryType::SystemMemory, 1, 1, 0) });
        assert_eq!(Ok(4), unsafe { gcd.add_memory_space(dxe_services::GcdMemoryType::Persistent, 2, 1, 0) });
        assert_eq!(Ok(5), unsafe { gcd.add_memory_space(dxe_services::GcdMemoryType::MoreReliable, 3, 1, 0) });
        assert_eq!(Ok(6), unsafe { gcd.add_memory_space(dxe_services::GcdMemoryType::Unaccepted, 4, 1, 0) });
        assert_eq!(Ok(7), unsafe { gcd.add_memory_space(dxe_services::GcdMemoryType::MemoryMappedIo, 5, 1, 0) });

        let snapshot = copy_memory_block(&gcd);

        assert_eq!(
            Err(EfiError::InvalidParameter),
            unsafe { gcd.add_memory_space(dxe_services::GcdMemoryType::NonExistent, 10, 1, 0) },
            "Can't manually add NonExistent memory space manually."
        );

        assert!(is_gcd_memory_slice_valid(&gcd));
        assert_eq!(snapshot, copy_memory_block(&gcd));
    }

    #[test]
    fn test_add_memory_space_with_0_len_block() {
        let (mut gcd, _) = create_gcd();
        let snapshot = copy_memory_block(&gcd);
        assert_eq!(Err(EfiError::InvalidParameter), unsafe {
            gcd.add_memory_space(dxe_services::GcdMemoryType::SystemMemory, 0, 0, 0)
        });
        assert_eq!(snapshot, copy_memory_block(&gcd));
    }

    #[test]
    fn test_add_memory_space_when_memory_block_full() {
        let (mut gcd, address) = create_gcd();
        let addr = address + MEMORY_BLOCK_SLICE_SIZE;

        let mut n = 0;
        while gcd.memory_descriptor_count() < MEMORY_BLOCK_SLICE_LEN {
            assert!(
                unsafe { gcd.add_memory_space(dxe_services::GcdMemoryType::SystemMemory, addr + n, 1, n as u64) }
                    .is_ok()
            );
            n += 1;
        }

        assert!(is_gcd_memory_slice_valid(&gcd));
        let memory_blocks_snapshot = copy_memory_block(&gcd);

        let res = unsafe { gcd.add_memory_space(dxe_services::GcdMemoryType::SystemMemory, addr + n, 1, n as u64) };
        assert_eq!(
            Err(EfiError::OutOfResources),
            res,
            "Should return out of memory if there is no space in memory blocks."
        );

        assert_eq!(memory_blocks_snapshot, copy_memory_block(&gcd),);
    }

    #[test]
    fn test_add_memory_space_outside_processor_range() {
        let (mut gcd, _) = create_gcd();

        let snapshot = copy_memory_block(&gcd);

        assert_eq!(Err(EfiError::Unsupported), unsafe {
            gcd.add_memory_space(dxe_services::GcdMemoryType::SystemMemory, gcd.maximum_address + 1, 1, 0)
        });
        assert_eq!(Err(EfiError::Unsupported), unsafe {
            gcd.add_memory_space(dxe_services::GcdMemoryType::SystemMemory, gcd.maximum_address, 1, 0)
        });
        assert_eq!(Err(EfiError::Unsupported), unsafe {
            gcd.add_memory_space(dxe_services::GcdMemoryType::SystemMemory, gcd.maximum_address - 1, 2, 0)
        });

        assert_eq!(snapshot, copy_memory_block(&gcd));
    }

    #[test]
    fn test_add_memory_space_in_range_already_added() {
        let (mut gcd, _) = create_gcd();
        // Add block to test the boundary on.
        unsafe { gcd.add_memory_space(dxe_services::GcdMemoryType::SystemMemory, 1000, 10, 0) }.unwrap();

        let snapshot = copy_memory_block(&gcd);

        assert_eq!(
            Err(EfiError::AccessDenied),
            unsafe { gcd.add_memory_space(dxe_services::GcdMemoryType::Reserved, 1002, 5, 0) },
            "Can't add inside a range previously added."
        );
        assert_eq!(
            Err(EfiError::AccessDenied),
            unsafe { gcd.add_memory_space(dxe_services::GcdMemoryType::Reserved, 998, 5, 0) },
            "Can't add partially inside a range previously added (Start)."
        );
        assert_eq!(
            Err(EfiError::AccessDenied),
            unsafe { gcd.add_memory_space(dxe_services::GcdMemoryType::Reserved, 1009, 5, 0) },
            "Can't add partially inside a range previously added (End)."
        );

        assert_eq!(snapshot, copy_memory_block(&gcd));
    }

    #[test]
    fn test_add_memory_space_in_range_already_allocated() {
        let (mut gcd, address) = create_gcd();
        // Add unallocated block after allocated one.
        unsafe { gcd.add_memory_space(dxe_services::GcdMemoryType::SystemMemory, address - 100, 100, 0) }.unwrap();

        let snapshot = copy_memory_block(&gcd);

        assert_eq!(
            Err(EfiError::AccessDenied),
            unsafe { gcd.add_memory_space(dxe_services::GcdMemoryType::SystemMemory, address, 5, 0) },
            "Can't add inside a range previously allocated."
        );
        assert_eq!(
            Err(EfiError::AccessDenied),
            unsafe { gcd.add_memory_space(dxe_services::GcdMemoryType::Reserved, address - 100, 200, 0) },
            "Can't add partially inside a range previously allocated."
        );

        assert_eq!(snapshot, copy_memory_block(&gcd));
    }

    #[test]
    fn test_add_memory_space_block_merging() {
        let (mut gcd, _) = create_gcd();

        assert_eq!(Ok(4), unsafe { gcd.add_memory_space(dxe_services::GcdMemoryType::SystemMemory, 1000, 10, 0) });
        let block_count = gcd.memory_descriptor_count();

        // Test merging when added after
        match unsafe { gcd.add_memory_space(dxe_services::GcdMemoryType::SystemMemory, 1010, 10, 0) } {
            Ok(idx) => {
                let mb = gcd.memory_blocks.get_with_idx(idx).unwrap();
                assert_eq!(1000, mb.as_ref().base_address);
                assert_eq!(20, mb.as_ref().length);
                assert_eq!(block_count, gcd.memory_descriptor_count());
            }
            Err(e) => panic!("{e:?}"),
        }

        // Test merging when added before
        match unsafe { gcd.add_memory_space(dxe_services::GcdMemoryType::SystemMemory, 990, 10, 0) } {
            Ok(idx) => {
                let mb = gcd.memory_blocks.get_with_idx(idx).unwrap();
                assert_eq!(990, mb.as_ref().base_address);
                assert_eq!(30, mb.as_ref().length);
                assert_eq!(block_count, gcd.memory_descriptor_count());
            }
            Err(e) => panic!("{e:?}"),
        }

        assert!(
            unsafe { gcd.add_memory_space(dxe_services::GcdMemoryType::Reserved, 1020, 10, 0) }.is_ok(),
            "A different memory type should note result in a merge."
        );
        assert_eq!(block_count + 1, gcd.memory_descriptor_count());
        assert!(
            unsafe { gcd.add_memory_space(dxe_services::GcdMemoryType::Reserved, 1030, 10, 1) }.is_ok(),
            "A different capabilities should note result in a merge."
        );
        assert_eq!(block_count + 2, gcd.memory_descriptor_count());

        assert!(is_gcd_memory_slice_valid(&gcd));
    }

    #[test]
    fn test_add_memory_space_state() {
        let (mut gcd, _) = create_gcd();
        match unsafe { gcd.add_memory_space(dxe_services::GcdMemoryType::SystemMemory, 100, 10, 123) } {
            Ok(idx) => {
                let mb = *gcd.memory_blocks.get_with_idx(idx).unwrap();
                match mb {
                    MemoryBlock::Unallocated(md) => {
                        assert_eq!(100, md.base_address);
                        assert_eq!(10, md.length);
                        assert_eq!(efi::MEMORY_RUNTIME | efi::MEMORY_ACCESS_MASK | 123, md.capabilities);
                        assert_eq!(0, md.image_handle as usize);
                        assert_eq!(0, md.device_handle as usize);
                    }
                    MemoryBlock::Allocated(_) => panic!("Add should keep the block unallocated"),
                }
            }
            Err(e) => panic!("{e:?}"),
        }
    }

    #[test]
    fn test_remove_memory_space_before_memory_blocks_instantiated() {
        let mem = unsafe { get_memory(MEMORY_BLOCK_SLICE_SIZE) };
        let address = mem.as_ptr() as usize;
        let mut gcd = GCD::new(48);

        assert_eq!(Err(EfiError::NotFound), gcd.remove_memory_space(address, MEMORY_BLOCK_SLICE_SIZE));
    }

    #[test]
    fn test_remove_memory_space_with_0_len_block() {
        let (mut gcd, _) = create_gcd();

        // Add memory space to remove in a valid area.
        assert!(unsafe { gcd.add_memory_space(dxe_services::GcdMemoryType::SystemMemory, 0, 10, 0) }.is_ok());

        let snapshot = copy_memory_block(&gcd);
        assert_eq!(Err(EfiError::InvalidParameter), gcd.remove_memory_space(5, 0));

        assert_eq!(
            Err(EfiError::InvalidParameter),
            gcd.remove_memory_space(10, 0),
            "If there is no allocate done first, 0 length invalid param should have priority."
        );

        assert_eq!(snapshot, copy_memory_block(&gcd));
    }

    #[test]
    fn test_remove_memory_space_outside_processor_range() {
        let (mut gcd, _) = create_gcd();
        // Add memory space to remove in a valid area.
        assert!(
            unsafe { gcd.add_memory_space(dxe_services::GcdMemoryType::SystemMemory, gcd.maximum_address - 10, 10, 0) }
                .is_ok()
        );

        let snapshot = copy_memory_block(&gcd);

        assert_eq!(
            Err(EfiError::Unsupported),
            gcd.remove_memory_space(gcd.maximum_address - 10, 11),
            "An address outside the processor range support is invalid."
        );
        assert_eq!(
            Err(EfiError::Unsupported),
            gcd.remove_memory_space(gcd.maximum_address, 10),
            "An address outside the processor range support is invalid."
        );

        assert_eq!(snapshot, copy_memory_block(&gcd));
    }

    #[test]
    fn test_remove_memory_space_in_range_not_added() {
        let (mut gcd, _) = create_gcd();
        // Add memory space to remove in a valid area.
        assert!(unsafe { gcd.add_memory_space(dxe_services::GcdMemoryType::SystemMemory, 100, 10, 0) }.is_ok());

        let snapshot = copy_memory_block(&gcd);

        assert_eq!(
            Err(EfiError::NotFound),
            gcd.remove_memory_space(95, 10),
            "Can't remove memory space partially added."
        );
        assert_eq!(
            Err(EfiError::NotFound),
            gcd.remove_memory_space(105, 10),
            "Can't remove memory space partially added."
        );
        assert_eq!(
            Err(EfiError::NotFound),
            gcd.remove_memory_space(10, 10),
            "Can't remove memory space not previously added."
        );

        assert_eq!(snapshot, copy_memory_block(&gcd));
    }

    #[test]
    fn test_remove_memory_space_in_range_allocated() {
        let (mut gcd, address) = create_gcd();

        let snapshot = copy_memory_block(&gcd);

        // Not found has a priority over the access denied because the check if the range is valid is done earlier.
        assert_eq!(
            Err(EfiError::NotFound),
            gcd.remove_memory_space(address - 5, 10),
            "Can't remove memory space partially allocated."
        );
        assert_eq!(
            Err(EfiError::NotFound),
            gcd.remove_memory_space(address + MEMORY_BLOCK_SLICE_SIZE - 5, 10),
            "Can't remove memory space partially allocated."
        );

        assert_eq!(
            Err(EfiError::AccessDenied),
            gcd.remove_memory_space(address + 10, 10),
            "Can't remove memory space not previously allocated."
        );

        assert_eq!(snapshot, copy_memory_block(&gcd));
    }

    #[test]
    fn test_remove_memory_space_when_memory_block_full() {
        let (mut gcd, address) = create_gcd();
        let addr = address + MEMORY_BLOCK_SLICE_SIZE;

        assert!(unsafe { gcd.add_memory_space(dxe_services::GcdMemoryType::SystemMemory, addr, 10, 0_u64) }.is_ok());
        let mut n = 1;
        while gcd.memory_descriptor_count() < MEMORY_BLOCK_SLICE_LEN {
            assert!(
                unsafe { gcd.add_memory_space(dxe_services::GcdMemoryType::SystemMemory, addr + 10 + n, 1, n as u64) }
                    .is_ok()
            );
            n += 1;
        }

        assert!(is_gcd_memory_slice_valid(&gcd));
        let memory_blocks_snapshot = copy_memory_block(&gcd);

        assert_eq!(
            Err(EfiError::OutOfResources),
            gcd.remove_memory_space(addr, 5),
            "Should return out of memory if there is no space in memory blocks."
        );

        assert_eq!(memory_blocks_snapshot, copy_memory_block(&gcd),);
    }

    #[test]
    fn test_remove_memory_space_block_merging() {
        let (mut gcd, address) = create_gcd();
        let page_size = 0x1000;
        let aligned_address = address & !(page_size - 1);
        let aligned_length = page_size * 10;
        let aligned_address = if aligned_address > aligned_length {
            aligned_address - aligned_length
        } else {
            aligned_address + aligned_length
        };

        assert!(
            unsafe {
                gcd.add_memory_space(dxe_services::GcdMemoryType::SystemMemory, aligned_address, aligned_length, 0)
            }
            .is_ok()
        );

        let block_count = gcd.memory_descriptor_count();

        for i in 0..5 {
            assert!(gcd.remove_memory_space(aligned_address + i * page_size, page_size).is_ok());
        }

        // First index because the add memory started at aligned_address.
        assert_eq!(aligned_address, copy_memory_block(&gcd)[1].as_ref().base_address as usize);
        assert_eq!(aligned_length / 2, copy_memory_block(&gcd)[1].as_ref().length as usize);
        assert_eq!(block_count + 1, gcd.memory_descriptor_count());
        assert!(is_gcd_memory_slice_valid(&gcd));

        // Removing in the middle should create 2 new blocks.
        assert!(gcd.remove_memory_space(aligned_address + page_size * 5, page_size).is_ok());
        assert_eq!(block_count + 1, gcd.memory_descriptor_count());
        assert!(is_gcd_memory_slice_valid(&gcd));
    }

    #[test]
    fn test_remove_memory_space_state() {
        let (mut gcd, address) = create_gcd();
        assert!(unsafe { gcd.add_memory_space(dxe_services::GcdMemoryType::SystemMemory, 0, address, 123) }.is_ok());

        match gcd.remove_memory_space(0, 10) {
            Ok(_) => {
                let mb = copy_memory_block(&gcd)[0];
                match mb {
                    MemoryBlock::Unallocated(md) => {
                        assert_eq!(0, md.base_address);
                        assert_eq!(10, md.length);
                        assert_eq!(0, md.capabilities);
                        assert_eq!(0, md.image_handle as usize);
                        assert_eq!(0, md.device_handle as usize);
                    }
                    MemoryBlock::Allocated(_) => panic!("remove should keep the block unallocated"),
                }
            }
            Err(e) => panic!("{e:?}"),
        }
    }

    #[test]
    fn test_allocate_memory_space_before_memory_blocks_instantiated() {
        let mut gcd = GCD::new(48);
        assert_eq!(
            Err(EfiError::NotFound),
            gcd.allocate_memory_space(
                AllocateType::Address(0),
                dxe_services::GcdMemoryType::SystemMemory,
                UEFI_PAGE_SHIFT,
                10,
                1 as _,
                None
            )
        );
    }

    #[test]
    fn test_allocate_memory_space_with_0_len_block() {
        let (mut gcd, _) = create_gcd();
        let snapshot = copy_memory_block(&gcd);
        assert_eq!(
            Err(EfiError::InvalidParameter),
            gcd.allocate_memory_space(
                AllocateType::BottomUp(None),
                dxe_services::GcdMemoryType::Reserved,
                UEFI_PAGE_SHIFT,
                0,
                1 as _,
                None
            ),
        );
        assert_eq!(snapshot, copy_memory_block(&gcd));
    }

    #[test]
    fn test_allocate_memory_space_with_null_image_handle() {
        let (mut gcd, _) = create_gcd();
        let snapshot = copy_memory_block(&gcd);
        assert_eq!(
            Err(EfiError::InvalidParameter),
            gcd.allocate_memory_space(
                AllocateType::BottomUp(None),
                dxe_services::GcdMemoryType::Reserved,
                0,
                10,
                ptr::null_mut(),
                None
            ),
        );
        assert_eq!(snapshot, copy_memory_block(&gcd));
    }

    #[test]
    fn test_allocate_memory_space_with_address_outside_processor_range() {
        let (mut gcd, _) = create_gcd();
        let snapshot = copy_memory_block(&gcd);

        assert_eq!(
            Err(EfiError::NotFound),
            gcd.allocate_memory_space(
                AllocateType::Address(gcd.maximum_address - 100),
                dxe_services::GcdMemoryType::Reserved,
                0,
                1000,
                1 as _,
                None
            ),
        );
        assert_eq!(
            Err(EfiError::NotFound),
            gcd.allocate_memory_space(
                AllocateType::Address(gcd.maximum_address + 100),
                dxe_services::GcdMemoryType::Reserved,
                0,
                1000,
                1 as _,
                None
            ),
        );

        assert_eq!(snapshot, copy_memory_block(&gcd));
    }

    #[test]
    fn test_allocate_memory_space_with_all_memory_type() {
        let (mut gcd, _) = create_gcd();
        for (i, memory_type) in [
            dxe_services::GcdMemoryType::Reserved,
            dxe_services::GcdMemoryType::SystemMemory,
            dxe_services::GcdMemoryType::Persistent,
            dxe_services::GcdMemoryType::MemoryMappedIo,
            dxe_services::GcdMemoryType::MoreReliable,
            dxe_services::GcdMemoryType::Unaccepted,
        ]
        .into_iter()
        .enumerate()
        {
            unsafe { gcd.add_memory_space(memory_type, (i + 1) * 10, 10, 0) }.unwrap();
            let res = gcd.allocate_memory_space(AllocateType::Address((i + 1) * 10), memory_type, 0, 10, 1 as _, None);
            match memory_type {
                dxe_services::GcdMemoryType::Unaccepted => assert_eq!(Err(EfiError::InvalidParameter), res),
                _ => assert!(res.is_ok()),
            }
        }
    }

    #[test]
    fn test_allocate_memory_space_with_no_memory_space_available() {
        let (mut gcd, _) = create_gcd();

        // Add memory space of len 100 to multiple space.
        unsafe { gcd.add_memory_space(dxe_services::GcdMemoryType::SystemMemory, 0, 100, 0) }.unwrap();
        unsafe { gcd.add_memory_space(dxe_services::GcdMemoryType::SystemMemory, 1000, 100, 0) }.unwrap();
        unsafe { gcd.add_memory_space(dxe_services::GcdMemoryType::SystemMemory, gcd.maximum_address - 100, 100, 0) }
            .unwrap();

        let memory_blocks_snapshot = copy_memory_block(&gcd);

        // Try to allocate chunk bigger than 100.
        for allocate_type in [AllocateType::BottomUp(None), AllocateType::TopDown(None)] {
            assert_eq!(
                Err(EfiError::OutOfResources),
                gcd.allocate_memory_space(
                    allocate_type,
                    dxe_services::GcdMemoryType::SystemMemory,
                    0,
                    1000,
                    1 as _,
                    None
                ),
                "Assert fail with allocate type: {allocate_type:?}"
            );
        }

        for allocate_type in
            [AllocateType::BottomUp(Some(10_000)), AllocateType::TopDown(Some(10_000)), AllocateType::Address(10_000)]
        {
            assert_eq!(
                Err(EfiError::NotFound),
                gcd.allocate_memory_space(
                    allocate_type,
                    dxe_services::GcdMemoryType::SystemMemory,
                    0,
                    1000,
                    1 as _,
                    None
                ),
                "Assert fail with allocate type: {allocate_type:?}"
            );
        }

        assert_eq!(memory_blocks_snapshot, copy_memory_block(&gcd));
    }

    #[test]
    fn test_allocate_memory_space_alignment() {
        let (mut gcd, _) = create_gcd();
        unsafe { gcd.add_memory_space(dxe_services::GcdMemoryType::SystemMemory, 0x1000, 0x1000, 0) }.unwrap();

        assert_eq!(
            Ok(0x1000),
            gcd.allocate_memory_space(
                AllocateType::BottomUp(None),
                dxe_services::GcdMemoryType::SystemMemory,
                0,
                0x0f,
                1 as _,
                None
            ),
            "Allocate bottom up without alignment"
        );
        assert_eq!(
            Ok(0x1010),
            gcd.allocate_memory_space(
                AllocateType::BottomUp(None),
                dxe_services::GcdMemoryType::SystemMemory,
                4,
                0x10,
                1 as _,
                None
            ),
            "Allocate bottom up with alignment of 4 bits (find first address that is aligned)"
        );
        assert_eq!(
            Ok(0x1020),
            gcd.allocate_memory_space(
                AllocateType::BottomUp(None),
                dxe_services::GcdMemoryType::SystemMemory,
                4,
                100,
                1 as _,
                None
            ),
            "Allocate bottom up with alignment of 4 bits (already aligned)"
        );
        assert_eq!(
            Ok(0x1ff1),
            gcd.allocate_memory_space(
                AllocateType::TopDown(None),
                dxe_services::GcdMemoryType::SystemMemory,
                0,
                0x0f,
                1 as _,
                None
            ),
            "Allocate top down without alignment"
        );
        assert_eq!(
            Ok(0x1fe0),
            gcd.allocate_memory_space(
                AllocateType::TopDown(None),
                dxe_services::GcdMemoryType::SystemMemory,
                4,
                0x0f,
                1 as _,
                None
            ),
            "Allocate top down with alignment of 4 bits (find first address that is aligned)"
        );
        assert_eq!(
            Ok(0x1f00),
            gcd.allocate_memory_space(
                AllocateType::TopDown(None),
                dxe_services::GcdMemoryType::SystemMemory,
                4,
                0xe0,
                1 as _,
                None
            ),
            "Allocate top down with alignment of 4 bits (already aligned)"
        );
        assert_eq!(
            Ok(0x1a00),
            gcd.allocate_memory_space(
                AllocateType::Address(0x1a00),
                dxe_services::GcdMemoryType::SystemMemory,
                4,
                100,
                1 as _,
                None
            ),
            "Allocate Address with alignment of 4 bits (already aligned)"
        );

        assert!(is_gcd_memory_slice_valid(&gcd));
        let memory_blocks_snapshot = copy_memory_block(&gcd);

        assert_eq!(
            Err(EfiError::NotFound),
            gcd.allocate_memory_space(
                AllocateType::Address(0x1a0f),
                dxe_services::GcdMemoryType::SystemMemory,
                4,
                100,
                1 as _,
                None
            ),
        );

        assert_eq!(memory_blocks_snapshot, copy_memory_block(&gcd));
    }

    #[test]
    fn test_allocate_memory_space_block_merging() {
        let (mut gcd, _) = create_gcd();
        unsafe { gcd.add_memory_space(dxe_services::GcdMemoryType::SystemMemory, 0x1000, 0x1000, 0) }.unwrap();

        for allocate_type in [AllocateType::BottomUp(None), AllocateType::TopDown(None)] {
            let block_count = gcd.memory_descriptor_count();
            assert!(
                gcd.allocate_memory_space(allocate_type, dxe_services::GcdMemoryType::SystemMemory, 0, 1, 1 as _, None)
                    .is_ok(),
                "{allocate_type:?}"
            );
            assert_eq!(block_count + 1, gcd.memory_descriptor_count());
            assert!(
                gcd.allocate_memory_space(allocate_type, dxe_services::GcdMemoryType::SystemMemory, 0, 1, 1 as _, None)
                    .is_ok(),
                "{allocate_type:?}"
            );
            assert_eq!(block_count + 1, gcd.memory_descriptor_count());
            assert!(
                gcd.allocate_memory_space(allocate_type, dxe_services::GcdMemoryType::SystemMemory, 0, 1, 2 as _, None)
                    .is_ok(),
                "{allocate_type:?}: A different image handle should not result in a merge."
            );
            assert_eq!(block_count + 2, gcd.memory_descriptor_count());
            assert!(
                gcd.allocate_memory_space(
                    allocate_type,
                    dxe_services::GcdMemoryType::SystemMemory,
                    0,
                    1,
                    2 as _,
                    Some(1 as _)
                )
                .is_ok(),
                "{allocate_type:?}: A different device handle should not result in a merge."
            );
            assert_eq!(block_count + 3, gcd.memory_descriptor_count());
        }

        let block_count = gcd.memory_descriptor_count();
        assert_eq!(
            Ok(0x1000 + 4),
            gcd.allocate_memory_space(
                AllocateType::Address(0x1000 + 4),
                dxe_services::GcdMemoryType::SystemMemory,
                0,
                1,
                2 as _,
                Some(1 as _)
            ),
            "Merge should work with address allocation too."
        );
        assert_eq!(block_count, gcd.memory_descriptor_count());

        assert!(is_gcd_memory_slice_valid(&gcd));
    }

    #[test]
    fn test_allocate_memory_space_with_address_not_added() {
        let (mut gcd, _) = create_gcd();

        unsafe { gcd.add_memory_space(dxe_services::GcdMemoryType::SystemMemory, 0x100, 10, 0) }.unwrap();

        let snapshot = copy_memory_block(&gcd);

        assert_eq!(
            Err(EfiError::NotFound),
            gcd.allocate_memory_space(
                AllocateType::Address(0x100),
                dxe_services::GcdMemoryType::SystemMemory,
                0,
                11,
                1 as _,
                None
            ),
        );
        assert_eq!(
            Err(EfiError::NotFound),
            gcd.allocate_memory_space(
                AllocateType::Address(0x95),
                dxe_services::GcdMemoryType::SystemMemory,
                0,
                10,
                1 as _,
                None
            ),
        );
        assert_eq!(
            Err(EfiError::NotFound),
            gcd.allocate_memory_space(
                AllocateType::Address(110),
                dxe_services::GcdMemoryType::SystemMemory,
                0,
                5,
                1 as _,
                None
            ),
        );
        assert_eq!(
            Err(EfiError::NotFound),
            gcd.allocate_memory_space(
                AllocateType::Address(0),
                dxe_services::GcdMemoryType::SystemMemory,
                0,
                5,
                1 as _,
                None
            ),
        );

        assert_eq!(snapshot, copy_memory_block(&gcd));
    }

    #[test]
    fn test_allocate_memory_space_with_address_allocated() {
        let (mut gcd, address) = create_gcd();
        assert_eq!(
            Err(EfiError::NotFound),
            gcd.allocate_memory_space(
                AllocateType::Address(address),
                dxe_services::GcdMemoryType::SystemMemory,
                0,
                5,
                1 as _,
                None
            ),
        );
    }

    #[test]
    fn test_free_memory_space_before_memory_blocks_instantiated() {
        let mut gcd = GCD::new(48);
        assert_eq!(Err(EfiError::NotFound), gcd.free_memory_space(0x1000, 0x1000));
    }

    #[test]
    fn test_free_memory_space_when_0_len_block() {
        let (mut gcd, _) = create_gcd();
        let snapshot = copy_memory_block(&gcd);
        assert_eq!(Err(EfiError::InvalidParameter), gcd.remove_memory_space(0, 0));
        assert_eq!(snapshot, copy_memory_block(&gcd));
    }

    #[test]
    fn test_free_memory_space_outside_processor_range() {
        let (mut gcd, _) = create_gcd();

        unsafe { gcd.add_memory_space(dxe_services::GcdMemoryType::SystemMemory, gcd.maximum_address - 100, 100, 0) }
            .unwrap();
        gcd.allocate_memory_space(
            AllocateType::Address(gcd.maximum_address - 100),
            dxe_services::GcdMemoryType::SystemMemory,
            0,
            100,
            1 as _,
            None,
        )
        .unwrap();

        let snapshot = copy_memory_block(&gcd);

        assert_eq!(Err(EfiError::Unsupported), gcd.free_memory_space(gcd.maximum_address, 10));
        assert_eq!(Err(EfiError::Unsupported), gcd.free_memory_space(gcd.maximum_address - 99, 100));
        assert_eq!(Err(EfiError::Unsupported), gcd.free_memory_space(gcd.maximum_address + 1, 100));

        assert_eq!(snapshot, copy_memory_block(&gcd));
    }

    #[test]
    fn test_free_memory_space_in_range_not_allocated() {
        let (mut gcd, _) = create_gcd();
        unsafe { gcd.add_memory_space(dxe_services::GcdMemoryType::SystemMemory, 0x3000, 0x3000, 0) }.unwrap();
        gcd.allocate_memory_space(
            AllocateType::Address(0x3000),
            dxe_services::GcdMemoryType::SystemMemory,
            0,
            0x1000,
            1 as _,
            None,
        )
        .unwrap();

        assert_eq!(Err(EfiError::NotFound), gcd.free_memory_space(0x2000, 0x1000));
        assert_eq!(Err(EfiError::NotFound), gcd.free_memory_space(0x4000, 0x1000));
        assert_eq!(Err(EfiError::NotFound), gcd.free_memory_space(0, 0x1000));
    }

    // comment out for now, this needs revisiting. The assumptions it makes are not valid
    // #[test]
    // fn test_free_memory_space_when_memory_block_full() {
    //     let (mut gcd, _) = create_gcd();

    //     unsafe { gcd.add_memory_space(dxe_services::GcdMemoryType::SystemMemory, 0, 100, 0) }.unwrap();
    //     gcd.allocate_memory_space(
    //         AllocateType::Address(0),
    //         dxe_services::GcdMemoryType::SystemMemory,
    //         0,
    //         100,
    //         1 as _,
    //         None,
    //     )
    //     .unwrap();

    //     let mut n = 1;
    //     while gcd.memory_descriptor_count() < MEMORY_BLOCK_SLICE_LEN {
    //         unsafe { gcd.add_memory_space(dxe_services::GcdMemoryType::SystemMemory, 1000 + n, 1, n as u64) }.unwrap();
    //         n += 1;
    //     }
    //     let memory_blocks_snapshot = copy_memory_block(&gcd);

    //     assert_eq!(Err(EfiError::OutOfResources), gcd.free_memory_space(0, 1));

    //     assert_eq!(memory_blocks_snapshot, copy_memory_block(&gcd),);
    // }

    #[test]
    fn test_free_memory_space_merging() {
        let (mut gcd, _) = create_gcd();

        unsafe { gcd.add_memory_space(dxe_services::GcdMemoryType::SystemMemory, 0x1000, 0x10000, 0) }.unwrap();
        gcd.allocate_memory_space(
            AllocateType::Address(0x1000),
            dxe_services::GcdMemoryType::SystemMemory,
            0,
            0x10000,
            1 as _,
            None,
        )
        .unwrap();

        let block_count = gcd.memory_descriptor_count();
        assert_eq!(Ok(()), gcd.free_memory_space(0x1000, 0x1000), "Free beginning of a block.");
        assert_eq!(block_count + 1, gcd.memory_descriptor_count());
        assert_eq!(Ok(()), gcd.free_memory_space(0x5000, 0x1000), "Free in the middle of a block");
        assert_eq!(block_count + 3, gcd.memory_descriptor_count());
        assert_eq!(Ok(()), gcd.free_memory_space(0x9000, 0x1000), "Free at the end of a block");
        assert_eq!(block_count + 5, gcd.memory_descriptor_count());

        let block_count = gcd.memory_descriptor_count();
        assert_eq!(Ok(()), gcd.free_memory_space(0x2000, 0x2000));
        assert_eq!(block_count, gcd.memory_descriptor_count());

        let blocks = copy_memory_block(&gcd);
        let mb = blocks[0];
        assert_eq!(0, mb.as_ref().base_address);
        assert_eq!(0x1000, mb.as_ref().length);

        assert_eq!(Ok(()), gcd.free_memory_space(0x6000, 0x1000));
        assert_eq!(block_count, gcd.memory_descriptor_count());
        let blocks = copy_memory_block(&gcd);
        let mb = blocks[2];
        assert_eq!(0x4000, mb.as_ref().base_address);
        assert_eq!(0x1000, mb.as_ref().length);

        assert_eq!(Ok(()), gcd.free_memory_space(0x8000, 0x1000));
        assert_eq!(block_count, gcd.memory_descriptor_count());
        let blocks = copy_memory_block(&gcd);
        let mb = blocks[4];
        assert_eq!(0x7000, mb.as_ref().base_address);
        assert_eq!(0x1000, mb.as_ref().length);

        assert!(is_gcd_memory_slice_valid(&gcd));
    }

    #[test]
    fn test_set_memory_space_attributes_with_invalid_parameters() {
        let mut gcd = GCD {
            memory_blocks: Rbt::new(),
            maximum_address: 0,
            allocate_memory_space_fn: GCD::allocate_memory_space_internal,
            free_memory_space_fn: GCD::free_memory_space_worker,
            default_attributes: efi::MEMORY_XP,
            prioritize_32_bit_memory: false,
        };
        assert_eq!(Err(EfiError::NotReady), gcd.set_memory_space_attributes(0, 0x50000, 0b1111));

        let (mut gcd, _) = create_gcd();

        // Test that setting memory space attributes on more space than is available is an error
        assert_eq!(Err(EfiError::Unsupported), gcd.set_memory_space_attributes(0x100000000000000, 50, 0b1111));

        // Test that calling set_memory_space_attributes with no size returns invalid parameter
        assert_eq!(Err(EfiError::InvalidParameter), gcd.set_memory_space_attributes(0, 0, 0b1111));

        // Test that calling set_memory_space_attributes with invalid attributes returns invalid parameter
        assert_eq!(Err(EfiError::InvalidParameter), gcd.set_memory_space_attributes(0, 0, 0));

        // Test that a non-page aligned address returns invalid parameter
        assert_eq!(
            Err(EfiError::InvalidParameter),
            gcd.set_memory_space_attributes(0xFFFFFFFF, 0x1000, efi::MEMORY_WB)
        );

        // Test that a non-page aligned address with the runtime attribute set returns invalid parameter
        assert_eq!(
            Err(EfiError::InvalidParameter),
            gcd.set_memory_space_attributes(0xFFFFFFFF, 0x1000, efi::MEMORY_RUNTIME | efi::MEMORY_WB)
        );

        // Test that a non-page aligned size returns invalid parameter
        assert_eq!(Err(EfiError::InvalidParameter), gcd.set_memory_space_attributes(0x1000, 0xFFF, efi::MEMORY_WB));

        // Test that a non-page aligned size returns invalid parameter
        assert_eq!(
            Err(EfiError::InvalidParameter),
            gcd.set_memory_space_attributes(0x1000, 0xFFF, efi::MEMORY_RUNTIME | efi::MEMORY_WB)
        );

        // Test that a non-page aligned address and size returns invalid parameter
        assert_eq!(
            Err(EfiError::InvalidParameter),
            gcd.set_memory_space_attributes(0xFFFFFFFF, 0xFFF, efi::MEMORY_RUNTIME | efi::MEMORY_WB)
        );
    }

    #[test]
    fn test_set_capabilities_and_attributes() {
        let (mut gcd, address) = create_gcd();
        unsafe { gcd.add_memory_space(dxe_services::GcdMemoryType::SystemMemory, 0x1000, address - 0x1000, 0) }
            .unwrap();

        gcd.allocate_memory_space(
            AllocateType::BottomUp(None),
            dxe_services::GcdMemoryType::SystemMemory,
            0,
            0x2000,
            1 as _,
            None,
        )
        .unwrap();
        // Trying to set capabilities where the range falls outside a block should return unsupported
        assert_eq!(Err(EfiError::Unsupported), gcd.set_memory_space_capabilities(0x1000, 0x3000, 0b1111));
        gcd.set_memory_space_capabilities(0x1000, 0x2000, efi::MEMORY_RP | efi::MEMORY_RO | efi::MEMORY_XP).unwrap();
        gcd.set_gcd_memory_attributes(0x1000, 0x2000, efi::MEMORY_RO).unwrap();
    }

    #[test]
    #[should_panic]
    fn test_set_attributes_panic() {
        let (mut gcd, address) = create_gcd();
        unsafe { gcd.add_memory_space(dxe_services::GcdMemoryType::SystemMemory, 0, address, 0) }.unwrap();

        gcd.allocate_memory_space(
            AllocateType::BottomUp(None),
            dxe_services::GcdMemoryType::SystemMemory,
            0,
            0x2000,
            1 as _,
            None,
        )
        .unwrap();
        gcd.set_memory_space_capabilities(0, 0x2000, efi::MEMORY_RP | efi::MEMORY_RO).unwrap();
        // Trying to set attributes where the range falls outside a block should panic in debug case
        gcd.set_memory_space_attributes(0, 0x3000, 0b1).unwrap();
    }

    // comment out for now, this test needs to be reworked
    // #[test]
    // fn test_block_split_when_memory_blocks_full() {
    //     let (mut gcd, address) = create_gcd();
    //     unsafe { gcd.add_memory_space(dxe_services::GcdMemoryType::SystemMemory, 0, address, 0) }.unwrap();

    //     let mut n = 1;
    //     while gcd.memory_descriptor_count() < MEMORY_BLOCK_SLICE_LEN {
    //         gcd.allocate_memory_space(
    //             AllocateType::BottomUp(None),
    //             dxe_services::GcdMemoryType::SystemMemory,
    //             0,
    //             0x2000,
    //             n as _,
    //             None,
    //         )
    //         .unwrap();
    //         n += 1;
    //     }

    //     assert!(is_gcd_memory_slice_valid(&gcd));
    //     let memory_blocks_snapshot = copy_memory_block(&gcd);

    //     // Test that allocate_memory_space fails when full
    //     assert_eq!(
    //         Err(EfiError::OutOfResources),
    //         gcd.allocate_memory_space(
    //             AllocateType::BottomUp(None),
    //             dxe_services::GcdMemoryType::SystemMemory,
    //             0,
    //             0x1000,
    //             1 as _,
    //             None
    //         )
    //     );
    //     assert_eq!(memory_blocks_snapshot, copy_memory_block(&gcd));

    //     // Test that set_memory_space_attributes fails when full, if the block requires a split
    //     assert_eq!(Err(EfiError::OutOfResources), gcd.set_memory_space_capabilities(0x1000, 0x1000, 0b1111));

    //     // Set capabilities on an exact block so we don't split it, and can test failing set_attributes
    //     gcd.set_memory_space_capabilities(0x4000, 0x2000, 0b1111).unwrap();
    //     assert_eq!(Err(EfiError::OutOfResources), gcd.set_memory_space_attributes(0x5000, 0x1000, 0b1111));
    // }

    #[test]
    fn test_invalid_add_io_space() {
        let mut gcd = IoGCD::_new(16);

        assert!(gcd.add_io_space(dxe_services::GcdIoType::Io, 0, 10).is_ok());
        // Cannot Allocate a range in a range that is already allocated
        assert_eq!(Err(EfiError::AccessDenied), gcd.add_io_space(dxe_services::GcdIoType::Io, 0, 10));

        // Cannot allocate a range as NonExistent
        assert_eq!(Err(EfiError::InvalidParameter), gcd.add_io_space(dxe_services::GcdIoType::NonExistent, 10, 10));

        // Cannot do more allocations if the underlying data structure is full
        for i in 1..IO_BLOCK_SLICE_LEN {
            if i % 2 == 0 {
                gcd.add_io_space(dxe_services::GcdIoType::Maximum, i * 10, 10).unwrap();
            } else {
                gcd.add_io_space(dxe_services::GcdIoType::Io, i * 10, 10).unwrap();
            }
        }
        assert_eq!(
            Err(EfiError::OutOfResources),
            gcd.add_io_space(dxe_services::GcdIoType::Io, (IO_BLOCK_SLICE_LEN + 1) * 10, 10)
        );
    }

    #[test]
    fn test_invalid_remove_io_space() {
        let mut gcd = IoGCD::_new(16);

        // Cannot remove a range of 0
        assert_eq!(Err(EfiError::InvalidParameter), gcd.remove_io_space(0, 0));

        // Cannot remove a range greater than what is available
        assert_eq!(Err(EfiError::Unsupported), gcd.remove_io_space(0, 70_000));

        // Cannot remove an io space if it does not exist
        assert_eq!(Err(EfiError::NotFound), gcd.remove_io_space(0, 10));

        // Cannot remove an io space if it is allocated
        gcd.add_io_space(dxe_services::GcdIoType::Io, 0, 10).unwrap();
        gcd.allocate_io_space(AllocateType::Address(0), dxe_services::GcdIoType::Io, 0, 10, 1 as _, None).unwrap();
        assert_eq!(Err(EfiError::AccessDenied), gcd.remove_io_space(0, 10));

        // Cannot remove an io space if it is partially in a block and we are full, as it
        // causes a split with no space to add a new node.
        let mut gcd = IoGCD::_new(16);
        for i in 2..IO_BLOCK_SLICE_LEN {
            if i % 2 == 0 {
                gcd.add_io_space(dxe_services::GcdIoType::Maximum, i * 10, 10).unwrap();
            } else {
                gcd.add_io_space(dxe_services::GcdIoType::Io, i * 10, 10).unwrap();
            }
        }
        assert_eq!(Err(EfiError::OutOfResources), gcd.remove_io_space(25, 3));
        assert!(gcd.remove_io_space(20, 10).is_ok());
    }

    #[test]
    fn test_ensure_allocate_io_space_conformance() {
        let mut gcd = IoGCD::_new(16);
        assert_eq!(Ok(0), gcd.add_io_space(dxe_services::GcdIoType::Io, 0, 0x4000));

        assert_eq!(
            Ok(0),
            gcd.allocate_io_space(AllocateType::Address(0), dxe_services::GcdIoType::Io, 0, 0x100, 1 as _, None)
        );
        assert_eq!(
            Ok(0x100),
            gcd.allocate_io_space(AllocateType::BottomUp(None), dxe_services::GcdIoType::Io, 0, 0x100, 1 as _, None)
        );
        assert_eq!(
            Ok(0x3F00),
            gcd.allocate_io_space(AllocateType::TopDown(None), dxe_services::GcdIoType::Io, 0, 0x100, 1 as _, None)
        );
        assert_eq!(
            Ok(0x1000),
            gcd.allocate_io_space(AllocateType::Address(0x1000), dxe_services::GcdIoType::Io, 0, 0x100, 1 as _, None)
        );
    }

    #[test]
    fn test_ensure_allocations_fail_when_out_of_resources() {
        let mut gcd = IoGCD::_new(16);
        for i in 0..IO_BLOCK_SLICE_LEN - 1 {
            if i % 2 == 0 {
                gcd.add_io_space(dxe_services::GcdIoType::Maximum, i * 10, 10).unwrap();
            } else {
                gcd.add_io_space(dxe_services::GcdIoType::Io, i * 10, 10).unwrap();
            }
        }

        assert_eq!(
            Err(EfiError::OutOfResources),
            gcd.allocate_bottom_up(dxe_services::GcdIoType::Io, 0, 5, 2 as _, None, 0x4000)
        );
        assert_eq!(
            Err(EfiError::OutOfResources),
            gcd.allocate_top_down(dxe_services::GcdIoType::Io, 0, 5, 2 as _, None, usize::MAX)
        );
        assert_eq!(
            Err(EfiError::OutOfResources),
            gcd.allocate_address(dxe_services::GcdIoType::Io, 0, 5, 2 as _, None, 210)
        );
    }

    #[test]
    fn test_allocate_bottom_up_conformance() {
        let mut gcd = IoGCD::_new(16);

        // Cannot allocate if no blocks have been added
        assert_eq!(
            Err(EfiError::NotFound),
            gcd.allocate_bottom_up(dxe_services::GcdIoType::Io, 0, 0x100, 1 as _, None, 0x4000)
        );

        // Setup some io_space for the following tests
        assert_eq!(Ok(0), gcd.add_io_space(dxe_services::GcdIoType::Io, 0, 0x100));
        assert_eq!(Ok(1), gcd.add_io_space(dxe_services::GcdIoType::Maximum, 0x100, 0x100));
        assert_eq!(Ok(2), gcd.add_io_space(dxe_services::GcdIoType::Io, 0x200, 0x200));
        assert_eq!(Ok(3), gcd.add_io_space(dxe_services::GcdIoType::Maximum, 0x400, 0x200));

        // Test that we move on to the next block if the current block is not big enough
        // i.e. we skip the 0x0 block because it is not big enough.
        assert_eq!(Ok(0x200), gcd.allocate_bottom_up(dxe_services::GcdIoType::Io, 0, 0x150, 1 as _, None, 0x4000));

        // Testing that after we apply allocation requirements, we correctly skip the first available block
        // that meets the initial (0x50) requirement, but does not satisfy the alignment requirement of 0x200.
        assert_eq!(
            Ok(0x400),
            gcd.allocate_bottom_up(dxe_services::GcdIoType::Maximum, 0b1001, 0x50, 1 as _, None, 0x4000)
        );
    }

    #[test]
    fn test_allocate_top_down_conformance() {
        let mut gcd = IoGCD::_new(16);

        // Cannot allocate if no blocks have been added
        assert_eq!(
            Err(EfiError::NotFound),
            gcd.allocate_top_down(dxe_services::GcdIoType::Io, 0, 0x100, 1 as _, None, 0x4000)
        );

        // Setup some io_space for the following tests
        assert_eq!(Ok(0), gcd.add_io_space(dxe_services::GcdIoType::Io, 0, 0x200));
        assert_eq!(Ok(1), gcd.add_io_space(dxe_services::GcdIoType::Maximum, 0x200, 0x200));
        assert_eq!(Ok(2), gcd.add_io_space(dxe_services::GcdIoType::Io, 0x400, 0x100));
        assert_eq!(Ok(3), gcd.add_io_space(dxe_services::GcdIoType::Maximum, 0x500, 0x100));

        // Test that we move on to the next block if the current block is not big enough
        // i.e. we skip the 0x0 block because it is not big enough. Since going top down,
        // The address is in the middle of the 0x200 Block such tha
        // 0xB0 (start addr) + 0x150 (size)= 0x200
        assert_eq!(Ok(0xB0), gcd.allocate_top_down(dxe_services::GcdIoType::Io, 0, 0x150, 1 as _, None, usize::MAX));

        assert_eq!(
            Err(EfiError::NotFound),
            gcd.allocate_top_down(dxe_services::GcdIoType::Reserved, 0, 0x150, 1 as _, None, usize::MAX)
        );
    }

    #[test]
    fn test_allocate_address_conformance() {
        let mut gcd = IoGCD::_new(16);

        // Cannot allocate if no blocks have been added
        assert_eq!(
            Err(EfiError::NotFound),
            gcd.allocate_address(dxe_services::GcdIoType::Io, 0, 0x100, 1 as _, None, 0x200)
        );

        // Setup some io_space for the following tests
        assert_eq!(Ok(0), gcd.add_io_space(dxe_services::GcdIoType::Io, 0, 0x200));
        assert_eq!(Ok(1), gcd.add_io_space(dxe_services::GcdIoType::Maximum, 0x200, 0x200));
        assert_eq!(Ok(2), gcd.add_io_space(dxe_services::GcdIoType::Io, 0x400, 0x100));
        assert_eq!(Ok(3), gcd.add_io_space(dxe_services::GcdIoType::Maximum, 0x500, 0x100));

        // If we find a block with the address, but its not the right Io type, we should
        // report not found
        assert_eq!(
            Err(EfiError::NotFound),
            gcd.allocate_address(dxe_services::GcdIoType::Reserved, 0, 0x100, 1 as _, None, 0)
        );
    }

    #[test]
    fn test_free_io_space_conformance() {
        let mut gcd = IoGCD::_new(16);

        // Cannot free a range of 0
        assert_eq!(Err(EfiError::InvalidParameter), gcd.free_io_space(0, 0));

        // Cannot free a range greater than what is available
        assert_eq!(Err(EfiError::Unsupported), gcd.free_io_space(0, 70_000));

        // Cannot free an io space if it does not exist
        assert_eq!(Err(EfiError::NotFound), gcd.free_io_space(0, 10));

        gcd.add_io_space(dxe_services::GcdIoType::Io, 0, 10).unwrap();
        gcd.allocate_io_space(AllocateType::Address(0), dxe_services::GcdIoType::Io, 0, 10, 1 as _, None).unwrap();
        assert_eq!(Ok(()), gcd.free_io_space(0, 10));

        // Cannot free an io space if it is partially in a block and we are full, as it
        // causes a split with no space to add a new node.
        let mut gcd = IoGCD::_new(16);
        for i in 2..IO_BLOCK_SLICE_LEN {
            if i % 2 == 0 {
                gcd.add_io_space(dxe_services::GcdIoType::Maximum, i * 10, 10).unwrap();
            } else {
                gcd.add_io_space(dxe_services::GcdIoType::Io, i * 10, 10).unwrap();
            }
        }

        // Cannot partially free a block when full, but we can free the whole block
        gcd.allocate_address(dxe_services::GcdIoType::Maximum, 0, 10, 1 as _, None, 100).unwrap();
        assert_eq!(Err(EfiError::OutOfResources), gcd.free_io_space(105, 3));
        assert_eq!(Ok(()), gcd.free_io_space(100, 10));
    }

    fn create_gcd() -> (GCD, usize) {
        let mem = unsafe { get_memory(MEMORY_BLOCK_SLICE_SIZE) };
        let address = mem.as_ptr() as usize;
        let mut gcd = GCD::new(48);
        unsafe {
            gcd.add_memory_space(
                dxe_services::GcdMemoryType::SystemMemory,
                address,
                MEMORY_BLOCK_SLICE_SIZE,
                efi::MEMORY_WB,
            )
            .unwrap();
        }
        (gcd, address)
    }

    fn copy_memory_block(gcd: &GCD) -> Vec<MemoryBlock> {
        gcd.memory_blocks.dfs()
    }

    fn is_gcd_memory_slice_valid(gcd: &GCD) -> bool {
        let memory_blocks = &gcd.memory_blocks;
        match memory_blocks.first_idx().map(|idx| memory_blocks.get_with_idx(idx).unwrap().start()) {
            Some(0) => (),
            _ => return false,
        }
        let mut last_addr = 0;
        let blocks = copy_memory_block(gcd);
        let mut w = blocks.windows(2);
        while let Some([a, b]) = w.next() {
            if a.end() != b.start() || a.is_same_state(b) {
                return false;
            }
            last_addr = b.end();
        }
        if last_addr != gcd.maximum_address {
            return false;
        }
        true
    }

    unsafe fn get_memory(size: usize) -> &'static mut [u8] {
        let addr = unsafe { alloc::alloc::alloc(alloc::alloc::Layout::from_size_align(size, UEFI_PAGE_SIZE).unwrap()) };
        unsafe { core::slice::from_raw_parts_mut(addr, size) }
    }

    #[test]
    fn spin_locked_allocator_should_error_if_not_initialized() {
        with_locked_state(|| {
            static GCD: SpinLockedGcd = SpinLockedGcd::new(None);

            assert_eq!(GCD.memory.lock().maximum_address, 0);

            let add_result = unsafe { GCD.add_memory_space(dxe_services::GcdMemoryType::SystemMemory, 0, 100, 0) };
            assert_eq!(add_result, Err(EfiError::NotReady));

            let allocate_result = GCD.allocate_memory_space(
                AllocateType::Address(0),
                dxe_services::GcdMemoryType::SystemMemory,
                0,
                10,
                1 as _,
                None,
            );
            assert_eq!(allocate_result, Err(EfiError::NotReady));

            let free_result = GCD.free_memory_space(0, 10);
            assert_eq!(free_result, Err(EfiError::NotReady));

            let remove_result = GCD.remove_memory_space(0, 10);
            assert_eq!(remove_result, Err(EfiError::NotReady));
        });
    }

    #[test]
    fn spin_locked_allocator_init_should_initialize() {
        with_locked_state(|| {
            static GCD: SpinLockedGcd = SpinLockedGcd::new(None);

            assert_eq!(GCD.memory.lock().maximum_address, 0);

            let mem = unsafe { get_memory(MEMORY_BLOCK_SLICE_SIZE) };
            let address = mem.as_ptr() as usize;
            GCD.init(48, 16);
            unsafe {
                GCD.add_memory_space(
                    dxe_services::GcdMemoryType::SystemMemory,
                    address,
                    MEMORY_BLOCK_SLICE_SIZE,
                    efi::MEMORY_WB,
                )
                .unwrap();
            }

            GCD.add_io_space(dxe_services::GcdIoType::Io, 0, 100).unwrap();
            GCD.allocate_io_space(AllocateType::Address(0), dxe_services::GcdIoType::Io, 0, 10, 1 as _, None).unwrap();
            GCD.free_io_space(0, 10).unwrap();
            GCD.remove_io_space(0, 10).unwrap();
        });
    }

    #[test]
    fn callback_should_fire_when_map_changes() {
        with_locked_state(|| {
            static CALLBACK_INVOKED: AtomicBool = AtomicBool::new(false);
            fn map_callback(map_change_type: MapChangeType) {
                CALLBACK_INVOKED.store(true, core::sync::atomic::Ordering::SeqCst);
                assert_eq!(map_change_type, MapChangeType::AddMemorySpace);
            }
            static GCD: SpinLockedGcd = SpinLockedGcd::new(Some(map_callback));

            assert_eq!(GCD.memory.lock().maximum_address, 0);

            let mem = unsafe { get_memory(MEMORY_BLOCK_SLICE_SIZE) };
            let address = mem.as_ptr() as usize;
            GCD.init(48, 16);
            unsafe {
                GCD.add_memory_space(
                    dxe_services::GcdMemoryType::SystemMemory,
                    address,
                    MEMORY_BLOCK_SLICE_SIZE,
                    efi::MEMORY_WB,
                )
                .unwrap();
            }

            assert!(CALLBACK_INVOKED.load(core::sync::atomic::Ordering::SeqCst));
        });
    }

    #[test]
    fn test_spin_locked_set_attributes_capabilities() {
        with_locked_state(|| {
            static CALLBACK2: AtomicBool = AtomicBool::new(false);
            fn map_callback(map_change_type: MapChangeType) {
                if map_change_type == MapChangeType::SetMemoryCapabilities {
                    CALLBACK2.store(true, core::sync::atomic::Ordering::SeqCst);
                }
            }

            static GCD: SpinLockedGcd = SpinLockedGcd::new(Some(map_callback));

            assert_eq!(GCD.memory.lock().maximum_address, 0);

            let mem = unsafe { get_memory(MEMORY_BLOCK_SLICE_SIZE * 2) };
            let address = align_up(mem.as_ptr() as usize, 0x1000).unwrap();
            GCD.init(48, 16);
            unsafe {
                GCD.add_memory_space(
                    dxe_services::GcdMemoryType::SystemMemory,
                    address,
                    MEMORY_BLOCK_SLICE_SIZE,
                    efi::MEMORY_WB,
                )
                .unwrap();
            }
            GCD.set_memory_space_capabilities(
                address,
                0x1000,
                efi::MEMORY_RP | efi::MEMORY_RO | efi::MEMORY_XP | efi::MEMORY_WB,
            )
            .unwrap();

            assert!(CALLBACK2.load(core::sync::atomic::Ordering::SeqCst));
        });
    }

    #[test]
    fn allocate_bottom_up_should_allocate_increasing_addresses() {
        with_locked_state(|| {
            use std::{alloc::GlobalAlloc, println};
            const GCD_SIZE: usize = 0x100000;
            static GCD: SpinLockedGcd = SpinLockedGcd::new(None);
            GCD.init(48, 16);

            let layout = Layout::from_size_align(GCD_SIZE, 0x1000).unwrap();
            let base = unsafe { std::alloc::System.alloc(layout) as u64 };
            unsafe {
                GCD.add_memory_space(
                    dxe_services::GcdMemoryType::SystemMemory,
                    base as usize,
                    GCD_SIZE,
                    efi::MEMORY_WB,
                )
                .unwrap();
            }

            println!("GCD base: {base:#x?}");
            let mut last_allocation = 0;
            loop {
                let allocate_result = GCD.allocate_memory_space(
                    AllocateType::BottomUp(None),
                    dxe_services::GcdMemoryType::SystemMemory,
                    12,
                    0x1000,
                    1 as _,
                    None,
                );
                println!("Allocation result: {allocate_result:#x?}");
                if let Ok(address) = allocate_result {
                    assert!(
                        address > last_allocation,
                        "address {address:#x?} is lower than previously allocated address {last_allocation:#x?}",
                    );
                    last_allocation = address;
                } else {
                    break;
                }
            }
        });
    }

    #[test]
    fn allocate_top_down_should_allocate_decreasing_addresses() {
        with_locked_state(|| {
            use std::{alloc::GlobalAlloc, println};
            const GCD_SIZE: usize = 0x100000;
            static GCD: SpinLockedGcd = SpinLockedGcd::new(None);
            GCD.init(48, 16);

            let layout = Layout::from_size_align(GCD_SIZE, 0x1000).unwrap();
            let base = unsafe { std::alloc::System.alloc(layout) as u64 };
            unsafe {
                GCD.add_memory_space(
                    dxe_services::GcdMemoryType::SystemMemory,
                    base as usize,
                    GCD_SIZE,
                    efi::MEMORY_WB,
                )
                .unwrap();
            }

            println!("GCD base: {base:#x?}");
            let mut last_allocation = usize::MAX;
            loop {
                let allocate_result = GCD.allocate_memory_space(
                    AllocateType::TopDown(None),
                    dxe_services::GcdMemoryType::SystemMemory,
                    12,
                    0x1000,
                    1 as _,
                    None,
                );
                println!("Allocation result: {allocate_result:#x?}");
                if let Ok(address) = allocate_result {
                    assert!(
                        address < last_allocation,
                        "address {address:#x?} is higher than previously allocated address {last_allocation:#x?}",
                    );
                    last_allocation = address;
                } else {
                    break;
                }
            }
        });
    }

    #[test]
    fn test_allocate_page_zero_should_fail() {
        let (mut gcd, _) = create_gcd();
        // Increase the memory block size so allocation at 0x1000 is possible after skipping page 0
        unsafe {
            gcd.add_memory_space(dxe_services::GcdMemoryType::SystemMemory, 0, 0x2000, efi::MEMORY_WB).unwrap();
        }

        // Try to allocate page 0 implicitly bottom up, we should get bumped to the next available page
        let res = gcd.allocate_memory_space(
            AllocateType::BottomUp(None),
            dxe_services::GcdMemoryType::SystemMemory,
            0,
            0x1000,
            1 as _,
            None,
        );
        assert_eq!(res.unwrap(), 0x1000, "Should not be able to allocate page 0");

        // Try to allocate page 0 implicitly top down, we should fail with out of resources
        let res = gcd.allocate_memory_space(
            AllocateType::TopDown(None),
            dxe_services::GcdMemoryType::SystemMemory,
            0,
            0x1000,
            1 as _,
            None,
        );
        assert_eq!(res, Err(EfiError::OutOfResources), "Should not be able to allocate page 0");

        // add a new block to ensure block skipping logic works
        unsafe {
            gcd.add_memory_space(dxe_services::GcdMemoryType::SystemMemory, 0x2000, 0x2000, efi::MEMORY_WB).unwrap();
        }

        // now allocate bottom up, we should be able to allocate page 0x2000
        let res = gcd.allocate_memory_space(
            AllocateType::BottomUp(None),
            dxe_services::GcdMemoryType::SystemMemory,
            0,
            0x2000,
            1 as _,
            None,
        );
        assert_eq!(res.unwrap(), 0x2000, "Should be able to allocate page 0x2000");

        // Try to allocate page 0 explicitly. This should pass as Patina DXE Core needs to allocate by address
        let res = gcd.allocate_memory_space(
            AllocateType::Address(0),
            dxe_services::GcdMemoryType::SystemMemory,
            0,
            UEFI_PAGE_SIZE,
            1 as _,
            None,
        );
        assert_eq!(res.unwrap(), 0x0, "Should be able to allocate page 0 by address");
    }

    #[test]
    fn test_prioritize_32_bit_memory_top_down() {
        let (mut gcd, _) = create_gcd();
        gcd.prioritize_32_bit_memory = true;

        // Test with a contiguous 8gb without a gap.
        unsafe { gcd.add_memory_space(dxe_services::GcdMemoryType::SystemMemory, 0, 2 * SIZE_4GB, 0) }.unwrap();

        // make sure it prioritizes 32 bit addresses.
        let res = gcd.allocate_memory_space(
            AllocateType::TopDown(None),
            dxe_services::GcdMemoryType::SystemMemory,
            UEFI_PAGE_SHIFT,
            0x10000,
            1 as _,
            None,
        );
        assert_eq!(res.unwrap(), SIZE_4GB - 0x10000, "Should allocate below 4GB when prioritizing 32-bit memory");

        // check that it will fall back to >32 bits.
        let res = gcd.allocate_memory_space(
            AllocateType::TopDown(None),
            dxe_services::GcdMemoryType::SystemMemory,
            UEFI_PAGE_SHIFT,
            SIZE_4GB,
            1 as _,
            None,
        );
        assert_eq!(res.unwrap(), SIZE_4GB, "Failed to fall back to higher memory as expected");

        // Free the memory to check the next condition.
        gcd.free_memory_space(SIZE_4GB - 0x10000, 0x10000).unwrap();
        gcd.free_memory_space(SIZE_4GB, SIZE_4GB).unwrap();

        // Check that a sufficiently large allocation will straddle the boundary.
        let res = gcd.allocate_memory_space(
            AllocateType::TopDown(None),
            dxe_services::GcdMemoryType::SystemMemory,
            UEFI_PAGE_SHIFT,
            SIZE_4GB + 0x1000,
            1 as _,
            None,
        );
        assert!(res.is_ok(), "Failed to fallback to higher memory as expected");
    }
}<|MERGE_RESOLUTION|>--- conflicted
+++ resolved
@@ -2431,23 +2431,6 @@
                 }
             }
 
-<<<<<<< HEAD
-            match self.set_paging_attributes(current_base as usize, current_len as usize, attributes) {
-                Ok(_) => {}
-                Err(EfiError::NotReady) => {
-                    // before the page table is installed, we expect to get a return of NotReady. This means the GCD
-                    // has been updated with the attributes, but the page table is not installed yet. In init_paging, the
-                    // page table will be updated with the current state of the GCD. The code that calls into this expects
-                    // NotReady to be returned, so we must catch that error and report it. However, we also need to
-                    // make sure any attribute updates across descriptors update the full range and not error out here.
-                    res = Err(EfiError::NotReady);
-                }
-                _ => {
-                    log::error!(
-                        "Failed to set page table memory attributes for memory region {current_base:#x?} of length {current_len:#x?} with attributes {attributes:#x?}",
-                    );
-                    debug_assert!(false);
-=======
             // 0 is a valid value for paging attributes: it means RWX. 0 is invalid for cache attributes. edk2 has a
             // behavior where if the caller passes 0 for cache and paging attributes, then 0 (RWX) is not applied to
             // the page table and only the virtual attribute(s) are applied to the GCD, such as EFI_RUNTIME. In order
@@ -2469,7 +2452,6 @@
                         );
                         debug_assert!(false);
                     }
->>>>>>> c33a456d
                 }
             }
 
