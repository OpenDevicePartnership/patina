--- conflicted
+++ resolved
@@ -482,14 +482,9 @@
             let result = match allocation_type {
                 efi::ALLOCATE_ANY_PAGES => allocator.allocate_pages(DEFAULT_ALLOCATION_STRATEGY, pages, alignment),
                 efi::ALLOCATE_MAX_ADDRESS => {
-<<<<<<< HEAD
-                    let address = unsafe { memory.as_ref().expect("checked non-null is null") };
-                    allocator.allocate_pages(AllocationStrategy::TopDown(Some(*address as usize)), pages, alignment)
-=======
                     // Safety: caller must ensure that "memory" is a valid pointer. It is null-checked above.
                     let address = unsafe { memory.read_unaligned() };
                     allocator.allocate_pages(AllocationStrategy::TopDown(Some(address as usize)), pages, alignment)
->>>>>>> c33a456d
                 }
                 efi::ALLOCATE_ADDRESS => {
                     // Safety: caller must ensure that "memory" is a valid pointer. It is null-checked above.
@@ -500,12 +495,8 @@
             };
 
             if let Ok(ptr) = result {
-<<<<<<< HEAD
-                unsafe { memory.write(ptr.cast::<u8>().as_ptr().expose_provenance() as u64) }
-=======
                 // Safety: caller must ensure that "memory" is a valid pointer. It is null-checked above.
                 unsafe { memory.write_unaligned(ptr.cast::<u8>().as_ptr().expose_provenance() as u64) }
->>>>>>> c33a456d
                 Ok(())
             } else {
                 result.map(|_| ())
@@ -785,11 +776,7 @@
 
 pub fn install_memory_type_info_table(system_table: &mut EfiSystemTable) -> Result<(), EfiError> {
     let table_ptr = NonNull::from(GCD.memory_type_info_table()).cast::<c_void>().as_ptr();
-<<<<<<< HEAD
-    config_tables::core_install_configuration_table(guid::MEMORY_TYPE_INFORMATION, table_ptr, system_table)
-=======
     config_tables::core_install_configuration_table(guids::MEMORY_TYPE_INFORMATION, table_ptr, system_table)
->>>>>>> c33a456d
 }
 
 fn process_hob_allocations(hob_list: &HobList) {
@@ -888,11 +875,7 @@
                         };
 
                         if let Err(err) = alloc_res {
-<<<<<<< HEAD
-                            if err == EfiError::NotFound && desc.name != guid::ZERO {
-=======
                             if err == EfiError::NotFound && desc.name != guids::ZERO {
->>>>>>> c33a456d
                                 // Guided Memory Allocation Hobs are typically MemoryAllocationModule or
                                 // MemoryAllocationStack HOBs which have corresponding non-guided allocation HOBs
                                 // associated with them; they are rejected as duplicates if we attempt to log them.
