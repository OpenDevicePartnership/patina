//! DXE Core Firmware Volume (FV)
//!
//! ## License
//!
//! Copyright (c) Microsoft Corporation.
//!
//! SPDX-License-Identifier: Apache-2.0
//!
use core::{
    ffi::c_void,
    mem::{self, size_of},
    slice,
};

use alloc::{boxed::Box, collections::BTreeMap};
use mu_pi::{
    fw_fs::{ffs, fv, fvb},
    hob,
};

use patina_ffs::{section::SectionExtractor, volume::VolumeRef};
use patina_internal_device_path::concat_device_path_to_boxed_slice;
use patina_sdk::{component::service::Service, error::EfiError};
use r_efi::efi;

use crate::{
    allocator::core_allocate_pool,
    decompress::CoreExtractor,
    protocols::{PROTOCOL_DB, core_install_protocol_interface},
    tpl_lock,
};

struct PrivateFvbData {
    _interface: Box<mu_pi::protocols::firmware_volume_block::Protocol>,
    physical_address: u64,
}

struct PrivateFvData {
    _interface: Box<mu_pi::protocols::firmware_volume::Protocol>,
    physical_address: u64,
}

enum PrivateDataItem {
    FvbData(PrivateFvbData),
    FvData(PrivateFvData),
}

struct PrivateGlobalData {
    fv_information: BTreeMap<*mut c_void, PrivateDataItem>,
    section_extractor: CoreExtractor,
}

// Safety: access to private global data is only through mutex guard, so safe to mark sync/send.
unsafe impl Sync for PrivateGlobalData {}
unsafe impl Send for PrivateGlobalData {}

static PRIVATE_FV_DATA: tpl_lock::TplMutex<PrivateGlobalData> = tpl_lock::TplMutex::new(
    efi::TPL_NOTIFY,
    PrivateGlobalData { fv_information: BTreeMap::new(), section_extractor: CoreExtractor::new() },
    "FvLock",
);

// FVB Protocol Functions
extern "efiapi" fn fvb_get_attributes(
    this: *mut mu_pi::protocols::firmware_volume_block::Protocol,
    attributes: *mut fvb::attributes::EfiFvbAttributes2,
) -> efi::Status {
    if attributes.is_null() {
        return efi::Status::INVALID_PARAMETER;
    }

    match core_fvb_get_attributes(this) {
        Err(err) => return err.into(),
<<<<<<< HEAD
        // SAFETY: caller must provide a valid pointer to receive the attributes. It is null-checked above.
        Ok(fvb_attributes) => unsafe { attributes.write(fvb_attributes) },
=======
        // Safety: caller must provide a valid pointer to receive the attributes. It is null-checked above.
        Ok(fvb_attributes) => unsafe { attributes.write_unaligned(fvb_attributes) },
>>>>>>> c33a456d
    };

    efi::Status::SUCCESS
}

fn core_fvb_get_attributes(
    this: *mut mu_pi::protocols::firmware_volume_block::Protocol,
) -> Result<fvb::attributes::EfiFvbAttributes2, EfiError> {
    let private_data = PRIVATE_FV_DATA.lock();

    let Some(PrivateDataItem::FvbData(fvb_data)) = private_data.fv_information.get(&(this as *mut c_void)) else {
        return Err(EfiError::NotFound);
    };

    // Safety: fvb_data.physical_address must point to a valid FV (i.e. private_data is correctly constructed and
    // its invariants - like not removing fv once installed - are upheld).
    let fv = unsafe { VolumeRef::new_from_address(fvb_data.physical_address)? };

    Ok(fv.attributes())
}

extern "efiapi" fn fvb_set_attributes(
    _this: *mut mu_pi::protocols::firmware_volume_block::Protocol,
    _attributes: *mut fvb::attributes::EfiFvbAttributes2,
) -> efi::Status {
    efi::Status::UNSUPPORTED
}

extern "efiapi" fn fvb_get_physical_address(
    this: *mut mu_pi::protocols::firmware_volume_block::Protocol,
    address: *mut efi::PhysicalAddress,
) -> efi::Status {
    if address.is_null() {
        return efi::Status::INVALID_PARAMETER;
    }

    let private_data = PRIVATE_FV_DATA.lock();

    let Some(PrivateDataItem::FvbData(fvb_data)) = private_data.fv_information.get(&(this as *mut c_void)) else {
        return efi::Status::NOT_FOUND;
    };

<<<<<<< HEAD
    // SAFETY: caller must provide a valid pointer to receive the address. It is null-checked above.
    unsafe { address.write(fvb_data.physical_address) };
=======
    // Safety: caller must provide a valid pointer to receive the address. It is null-checked above.
    unsafe { address.write_unaligned(fvb_data.physical_address) };
>>>>>>> c33a456d

    efi::Status::SUCCESS
}

extern "efiapi" fn fvb_get_block_size(
    this: *mut mu_pi::protocols::firmware_volume_block::Protocol,
    lba: efi::Lba,
    block_size: *mut usize,
    number_of_blocks: *mut usize,
) -> efi::Status {
    if block_size.is_null() || number_of_blocks.is_null() {
        return efi::Status::INVALID_PARAMETER;
    }

    let (size, remaining_blocks) = match core_fvb_get_block_size(this, lba) {
        Err(err) => return err.into(),
        Ok((size, remaining_blocks)) => (size, remaining_blocks),
    };

<<<<<<< HEAD
    // SAFETY: caller must provide valid pointers to receive the block size and number of blocks. They are null-checked above.
    unsafe {
        block_size.write(size);
        number_of_blocks.write(remaining_blocks);
=======
    // Safety: caller must provide valid pointers to receive the block size and number of blocks. They are null-checked above.
    unsafe {
        block_size.write_unaligned(size);
        number_of_blocks.write_unaligned(remaining_blocks);
>>>>>>> c33a456d
    }

    efi::Status::SUCCESS
}

fn core_fvb_get_block_size(
    this: *mut mu_pi::protocols::firmware_volume_block::Protocol,
    lba: efi::Lba,
) -> Result<(usize, usize), EfiError> {
    let private_data = PRIVATE_FV_DATA.lock();

    let Some(PrivateDataItem::FvbData(fvb_data)) = private_data.fv_information.get(&(this as *mut c_void)) else {
        return Err(EfiError::NotFound);
    };

    // Safety: fvb_data.physical_address must point to a valid FV (i.e. private_data is correctly constructed and
    // its invariants - like not removing fv once installed - are upheld).
    let fv = unsafe { VolumeRef::new_from_address(fvb_data.physical_address)? };

    let lba: u32 = lba.try_into().map_err(|_| EfiError::InvalidParameter)?;

    let (block_size, remaining_blocks, _) = fv.lba_info(lba)?;

    Ok((block_size as usize, remaining_blocks as usize))
}

extern "efiapi" fn fvb_read(
    this: *mut mu_pi::protocols::firmware_volume_block::Protocol,
    lba: efi::Lba,
    offset: usize,
    num_bytes: *mut usize,
    buffer: *mut core::ffi::c_void,
) -> efi::Status {
    if num_bytes.is_null() || buffer.is_null() {
        return efi::Status::INVALID_PARAMETER;
    }

    // Safety: caller must provide valid pointers for num_bytes and buffer. They are null-checked above.
    let bytes_to_read = unsafe { *num_bytes };

    let data = match core_fvb_read(this, lba, offset, bytes_to_read) {
        Err(err) => return err.into(),
        Ok(data) => data,
    };

    if data.len() > bytes_to_read {
        // Safety: caller must provide a valid pointer for num_bytes. It is null-checked above.
<<<<<<< HEAD
        unsafe { num_bytes.write(data.len()) };
=======
        unsafe { num_bytes.write_unaligned(data.len()) };
>>>>>>> c33a456d
        return efi::Status::BUFFER_TOO_SMALL;
    }

    // copy from memory into the destination buffer to do the read.
    // Safety: buffer must be valid for writes of at least bytes_to_read length. It is null-checked above, and
    // the caller must ensure that the buffer is large enough to hold the data being read.
    unsafe {
        let dest_buffer = slice::from_raw_parts_mut(buffer as *mut u8, data.len());
        dest_buffer.copy_from_slice(data);
<<<<<<< HEAD
        num_bytes.write(data.len());
=======
        num_bytes.write_unaligned(data.len());
>>>>>>> c33a456d
    }

    if data.len() != bytes_to_read { efi::Status::BAD_BUFFER_SIZE } else { efi::Status::SUCCESS }
}

fn core_fvb_read(
    this: *mut mu_pi::protocols::firmware_volume_block::Protocol,
    lba: efi::Lba,
    offset: usize,
    num_bytes: usize,
) -> Result<&'static [u8], EfiError> {
    let private_data = PRIVATE_FV_DATA.lock();

    let Some(PrivateDataItem::FvbData(fvb_data)) = private_data.fv_information.get(&(this as *mut c_void)) else {
        return Err(EfiError::NotFound);
    };

    // Safety: fvb_data.physical_address must point to a valid FV (i.e. private_data is correctly constructed and
    // its invariants - like not removing fv once installed - are upheld).
    let fv = unsafe { VolumeRef::new_from_address(fvb_data.physical_address) }?;

    let Ok(lba) = lba.try_into() else {
        return Err(EfiError::InvalidParameter);
    };

    let (lba_base_addr, block_size) = fv.lba_info(lba).map(|(addr, size, _)| (addr as usize, size as usize))?;

    let mut bytes_to_read = num_bytes;
    if offset + bytes_to_read > block_size {
        debug_assert!(offset + bytes_to_read <= block_size); // caller should not request to read beyond the block.
        bytes_to_read = block_size - offset;
    }

    let lba_start = (fvb_data.physical_address as usize + lba_base_addr + offset) as *mut u8;
    // Safety: lba_start is calculated from the base address of a valid FV, plus an offset and offset+num_bytes.
    // consistency of this data is guaranteed by checks on instantiation of the VolumeRef.
    // The FV data is expected to be 'static (i.e. permanently mapped) for the lifetime of the system.
    unsafe { Ok(slice::from_raw_parts(lba_start, bytes_to_read)) }
}

extern "efiapi" fn fvb_write(
    _this: *mut mu_pi::protocols::firmware_volume_block::Protocol,
    _lba: efi::Lba,
    _offset: usize,
    _num_bytes: *mut usize,
    _buffer: *mut core::ffi::c_void,
) -> efi::Status {
    efi::Status::UNSUPPORTED
}

extern "efiapi" fn fvb_erase_blocks(
    _this: *mut mu_pi::protocols::firmware_volume_block::Protocol,
    //... TODO: this should be variadic; however, variadic and eficall don't mix well presently.
) -> efi::Status {
    efi::Status::UNSUPPORTED
}

fn install_fvb_protocol(
    handle: Option<efi::Handle>,
    parent_handle: Option<efi::Handle>,
    base_address: u64,
) -> Result<efi::Handle, EfiError> {
    let mut fvb_interface = Box::from(mu_pi::protocols::firmware_volume_block::Protocol {
        get_attributes: fvb_get_attributes,
        set_attributes: fvb_set_attributes,
        get_physical_address: fvb_get_physical_address,
        get_block_size: fvb_get_block_size,
        read: fvb_read,
        write: fvb_write,
        erase_blocks: fvb_erase_blocks,
        parent_handle: match parent_handle {
            Some(handle) => handle,
            None => core::ptr::null_mut(),
        },
    });

    let fvb_ptr = fvb_interface.as_mut() as *mut mu_pi::protocols::firmware_volume_block::Protocol as *mut c_void;

    let private_data = PrivateFvbData { _interface: fvb_interface, physical_address: base_address };

    // save the protocol structure we're about to install in the private data.
    PRIVATE_FV_DATA.lock().fv_information.insert(fvb_ptr, PrivateDataItem::FvbData(private_data));

    // install the protocol and return status
    core_install_protocol_interface(handle, mu_pi::protocols::firmware_volume_block::PROTOCOL_GUID, fvb_ptr)
}

// Firmware Volume protocol functions
extern "efiapi" fn fv_get_volume_attributes(
    this: *const mu_pi::protocols::firmware_volume::Protocol,
    fv_attributes: *mut fv::attributes::EfiFvAttributes,
) -> efi::Status {
    if fv_attributes.is_null() {
        return efi::Status::INVALID_PARAMETER;
    }

    let fv_attributes_data = match core_fv_get_volume_attributes(this) {
        Err(err) => return err.into(),
        Ok(attrs) => attrs,
    };

<<<<<<< HEAD
    // SAFETY: caller must provide a valid pointer to receive the attributes. It is null-checked above.
    unsafe { fv_attributes.write(fv_attributes_data) };
=======
    // Safety: caller must provide a valid pointer to receive the attributes. It is null-checked above.
    unsafe { fv_attributes.write_unaligned(fv_attributes_data) };
>>>>>>> c33a456d

    efi::Status::SUCCESS
}

fn core_fv_get_volume_attributes(
    this: *const mu_pi::protocols::firmware_volume::Protocol,
) -> Result<fv::attributes::EfiFvAttributes, EfiError> {
    let private_data = PRIVATE_FV_DATA.lock();

    let Some(PrivateDataItem::FvData(fv_data)) = private_data.fv_information.get(&(this as *mut c_void)) else {
        return Err(EfiError::NotFound);
    };

    // Safety: fvb_data.physical_address must point to a valid FV (i.e. private_data is correctly constructed and
    // its invariants - like not removing fv once installed - are upheld).
    let fv = unsafe { VolumeRef::new_from_address(fv_data.physical_address)? };

    Ok(fv.attributes() as fv::attributes::EfiFvAttributes)
}

extern "efiapi" fn fv_set_volume_attributes(
    _this: *const mu_pi::protocols::firmware_volume::Protocol,
    _fv_attributes: *mut fv::attributes::EfiFvAttributes,
) -> efi::Status {
    efi::Status::UNSUPPORTED
}

extern "efiapi" fn fv_read_file(
    this: *const mu_pi::protocols::firmware_volume::Protocol,
    name_guid: *const efi::Guid,
    buffer: *mut *mut c_void,
    buffer_size: *mut usize,
    found_type: *mut fv::EfiFvFileType,
    file_attributes: *mut fv::file::EfiFvFileAttributes,
    authentication_status: *mut u32,
) -> efi::Status {
    if name_guid.is_null()
        || buffer_size.is_null()
        || found_type.is_null()
        || file_attributes.is_null()
        || authentication_status.is_null()
    {
        return efi::Status::INVALID_PARAMETER;
    }

    // Safety: caller must provide valid pointers for buffer_size and name_guid. They are null-checked above.
<<<<<<< HEAD
    let local_buffer_size = unsafe { *buffer_size };
    let local_name_guid = unsafe { *name_guid };
=======
    let local_buffer_size = unsafe { buffer_size.read_unaligned() };
    let local_name_guid = unsafe { name_guid.read_unaligned() };
>>>>>>> c33a456d

    // for this routine, the file data should be copied into the output buffer directly from the FileRef
    // constructed here. If this logic was moved into a `core_fv_read_file()` routine as with other functions
    // in this file, the FileRef would be local to that routine and the data slice could not be returned without
    // making a copy of the data (or otherwise working around the lifetime issues with e.g. unpalatable raw ptr
    // shenanigans).
    let private_data = PRIVATE_FV_DATA.lock();

    let Some(PrivateDataItem::FvData(fv_data)) = private_data.fv_information.get(&(this as *mut c_void)) else {
        return efi::Status::NOT_FOUND;
    };

    // Safety: fvb_data.physical_address must point to a valid FV (i.e. private_data is correctly constructed and
    // its invariants - like not removing fv once installed - are upheld).
    let fv = match unsafe { VolumeRef::new_from_address(fv_data.physical_address) } {
        Ok(fv) => fv,
        Err(err) => return err.into(),
    };

    if (fv.attributes() & fvb::attributes::raw::fvb2::READ_STATUS) == 0 {
        return efi::Status::ACCESS_DENIED;
    }

    let file = match fv.files().find(|f| f.as_ref().is_ok_and(|f| f.name() == local_name_guid) || f.is_err()) {
        Some(Ok(result)) => result,
        Some(Err(err)) => return err.into(),
        _ => return efi::Status::NOT_FOUND,
    };

    // update file metadata output pointers.
    // Safety: caller must provide valid pointers for found_type, file_attributes, and buffer_size. They are null-checked above.
    unsafe {
        found_type.write_unaligned(file.file_type_raw());
        file_attributes.write_unaligned(file.fv_attributes());
        //TODO: Authentication status is not yet supported.
        buffer_size.write_unaligned(file.content().len());
    }

    if buffer.is_null() {
        //caller just wants file meta data, no need to read file data.
        return efi::Status::SUCCESS;
    }

    // Safety: caller must provide a valid pointer for buffer. It is null-checked above.
<<<<<<< HEAD
    let mut local_buffer_ptr = unsafe { *buffer };
=======
    let mut local_buffer_ptr = unsafe { buffer.read_unaligned() };
>>>>>>> c33a456d

    if local_buffer_size > 0 {
        //caller indicates they have allocated a buffer to receive the file data.
        if local_buffer_size < file.content().len() {
            return efi::Status::BUFFER_TOO_SMALL;
        }
        if local_buffer_ptr.is_null() {
            return efi::Status::INVALID_PARAMETER;
        }
    } else {
        //caller indicates that they wish to receive file data, but that this
        //routine should allocate a buffer of appropriate size. Since the caller
        //is expected to free this buffer via free_pool, we need to manually
        //allocate it via allocate_pool.
        match core_allocate_pool(efi::BOOT_SERVICES_DATA, file.content().len()) {
            Err(err) => return err.into(),
            // Safety: caller must provide a valid pointer for buffer. It is null-checked above.
            Ok(allocation) => unsafe {
                local_buffer_ptr = allocation;
                buffer.write_unaligned(local_buffer_ptr);
            },
        }
    }

    // convert pointer+size into a slice and copy the file data.
    // Safety: local_buffer_ptr is either provided by the caller (and null-checked above), or allocated via allocate pool
    // and is of sufficient size to contian the data.
    let out_buffer = unsafe { slice::from_raw_parts_mut(local_buffer_ptr as *mut u8, file.content().len()) };
    out_buffer.copy_from_slice(file.content());

    efi::Status::SUCCESS
}

extern "efiapi" fn fv_read_section(
    this: *const mu_pi::protocols::firmware_volume::Protocol,
    name_guid: *const efi::Guid,
    section_type: ffs::section::EfiSectionType,
    section_instance: usize,
    buffer: *mut *mut c_void,
    buffer_size: *mut usize,
    authentication_status: *mut u32,
) -> efi::Status {
    if name_guid.is_null() || buffer.is_null() || buffer_size.is_null() || authentication_status.is_null() {
        return efi::Status::INVALID_PARAMETER;
    }

    // Safety: caller must provide valid pointer for name_guid. It is null-checked above.
<<<<<<< HEAD
    let local_name_guid = unsafe { *name_guid };
=======
    let local_name_guid = unsafe { name_guid.read_unaligned() };
>>>>>>> c33a456d

    let section = match core_fv_read_section(this, local_name_guid, section_type, section_instance) {
        Ok(section) => section,
        Err(err) => return err.into(),
    };

    let section_data = match section.try_content_as_slice() {
        Ok(data) => data,
        Err(err) => return err.into(),
    };

    // get the buffer_size and buffer parameters from caller.
    // Safety: null-checks are at the start of the routine, but caller is required to guarantee that buffer_size and
    // buffer are valid.
    let mut local_buffer_size = unsafe { buffer_size.read_unaligned() };
    let mut local_buffer_ptr = unsafe { buffer.read_unaligned() };

    if local_buffer_ptr.is_null() {
        //caller indicates that they wish to receive section data, but that this
        //routine should allocate a buffer of appropriate size. Since the caller
        //is expected to free this buffer via free_pool, we need to manually
        //allocate it via allocate_pool.
        match core_allocate_pool(efi::BOOT_SERVICES_DATA, section_data.len()) {
            Err(err) => return err.into(),
            // Safety: caller is required to guarantee that buffer_size and buffer are valid.
            Ok(allocation) => unsafe {
                local_buffer_size = section_data.len();
                local_buffer_ptr = allocation;
                buffer_size.write_unaligned(local_buffer_size);
                buffer.write_unaligned(local_buffer_ptr);
            },
        }
    } else {
        // update buffer size output for the caller
        // Safety: null-checked at the start of the routine, but caller is required to guarantee buffer_size is valid.
        unsafe {
            buffer_size.write_unaligned(section_data.len());
        }
    }

    //copy bytes to output. Caller-provided buffer may be shorter than section
    //data. If so, copy to fill the destination buffer, and return
    //WARN_BUFFER_TOO_SMALL.

    // Safety: local_buffer_ptr is either provided by the caller (and null-checked above), or allocated via allocate pool and
    // is of sufficient size to contain the data.
    let dest_buffer = unsafe { slice::from_raw_parts_mut(local_buffer_ptr as *mut u8, local_buffer_size) };
    dest_buffer.copy_from_slice(&section_data[0..dest_buffer.len()]);

    //TODO: authentication status not yet supported.

    if dest_buffer.len() < section_data.len() { efi::Status::WARN_BUFFER_TOO_SMALL } else { efi::Status::SUCCESS }
}

fn core_fv_read_section(
    this: *const mu_pi::protocols::firmware_volume::Protocol,
    name_guid: efi::Guid,
    section_type: ffs::section::EfiSectionType,
    section_instance: usize,
) -> Result<patina_ffs::section::Section, EfiError> {
    let private_data = PRIVATE_FV_DATA.lock();

    let Some(PrivateDataItem::FvData(fv_data)) = private_data.fv_information.get(&(this as *mut c_void)) else {
        return Err(EfiError::NotFound);
    };

    // Safety: fvb_data.physical_address must point to a valid FV (i.e. private_data is correctly constructed and
    // its invariants - like not removing fv once installed - are upheld).
    let fv = unsafe { VolumeRef::new_from_address(fv_data.physical_address) }?;

    if (fv.attributes() & fvb::attributes::raw::fvb2::READ_STATUS) == 0 {
        return Err(EfiError::AccessDenied);
    }

    let file = match fv.files().find(|f| f.as_ref().is_ok_and(|f| f.name() == name_guid) || f.is_err()) {
        Some(Ok(result)) => result,
        Some(Err(err)) => return Err(err.into()),
        _ => return Err(EfiError::NotFound),
    };

    let extractor = &private_data.section_extractor;
    let sections = file.sections_with_extractor(extractor)?;

    sections
        .iter()
        .filter(|sec| sec.section_type_raw() == section_type)
        .nth(section_instance)
        .cloned()
        .ok_or(EfiError::NotFound)
}

extern "efiapi" fn fv_write_file(
    _this: *const mu_pi::protocols::firmware_volume::Protocol,
    _number_of_files: u32,
    _write_policy: mu_pi::protocols::firmware_volume::EfiFvWritePolicy,
    _file_data: *mut mu_pi::protocols::firmware_volume::EfiFvWriteFileData,
) -> efi::Status {
    efi::Status::UNSUPPORTED
}

extern "efiapi" fn fv_get_next_file(
    this: *const mu_pi::protocols::firmware_volume::Protocol,
    key: *mut c_void,
    file_type: *mut fv::EfiFvFileType,
    name_guid: *mut efi::Guid,
    attributes: *mut fv::file::EfiFvFileAttributes,
    size: *mut usize,
) -> efi::Status {
    if key.is_null() || file_type.is_null() || name_guid.is_null() || attributes.is_null() || size.is_null() {
        return efi::Status::INVALID_PARAMETER;
    }

    // Safety: caller must provide valid pointers for key and file_type. They are null-checked above.
<<<<<<< HEAD
    let local_key = unsafe { *(key as *mut usize) };
    let local_file_type = unsafe { *(file_type) };
=======
    let local_key = unsafe { (key as *mut usize).read_unaligned() };
    let local_file_type = unsafe { file_type.read_unaligned() };
>>>>>>> c33a456d

    if local_file_type >= ffs::file::raw::r#type::FFS_MIN {
        return efi::Status::NOT_FOUND;
    }

    let (file_name, fv_attributes, file_size, found_file_type) =
        match core_fv_get_next_file(this, local_file_type, local_key) {
            Err(err) => return err.into(),
            Ok((name, attrs, size, file_type)) => (name, attrs, size, file_type),
        };
    // found matching file. Update the key and outputs.
    // Safety: caller must provide valid pointers for key, file_type, name_guid, attributes, and size. They are null-checked above.
    unsafe {
<<<<<<< HEAD
        (key as *mut usize).write(local_key + 1);
        name_guid.write(file_name);
        if (fv_attributes & fvb::attributes::raw::fvb2::MEMORY_MAPPED) == fvb::attributes::raw::fvb2::MEMORY_MAPPED {
            attributes.write(fv_attributes | fv::file::raw::attribute::MEMORY_MAPPED);
        } else {
            attributes.write(fv_attributes);
        }
        size.write(file_size);
        file_type.write(found_file_type);
=======
        (key as *mut usize).write_unaligned(local_key + 1);
        name_guid.write_unaligned(file_name);
        if (fv_attributes & fvb::attributes::raw::fvb2::MEMORY_MAPPED) == fvb::attributes::raw::fvb2::MEMORY_MAPPED {
            attributes.write_unaligned(fv_attributes | fv::file::raw::attribute::MEMORY_MAPPED);
        } else {
            attributes.write_unaligned(fv_attributes);
        }
        size.write_unaligned(file_size);
        file_type.write_unaligned(found_file_type);
>>>>>>> c33a456d
    }

    efi::Status::SUCCESS
}

fn core_fv_get_next_file(
    this: *const mu_pi::protocols::firmware_volume::Protocol,
    file_type: fv::EfiFvFileType,
    key: usize,
) -> Result<(efi::Guid, fv::file::EfiFvFileAttributes, usize, fv::EfiFvFileType), EfiError> {
    let private_data = PRIVATE_FV_DATA.lock();

    let Some(PrivateDataItem::FvData(fv_data)) = private_data.fv_information.get(&(this as *mut c_void)) else {
        return Err(EfiError::NotFound);
    };

    // Safety: fvb_data.physical_address must point to a valid FV (i.e. private_data is correctly constructed and
    // its invariants - like not removing fv once installed - are upheld).
    let fv = unsafe { VolumeRef::new_from_address(fv_data.physical_address) }?;

    let fv_attributes = fv.attributes();

    if (fv_attributes & fvb::attributes::raw::fvb2::READ_STATUS) == 0 {
        return Err(EfiError::AccessDenied);
    }

    let file_candidate = fv
        .files()
        .filter(|f| {
            f.is_err()
                || file_type == ffs::file::raw::r#type::ALL
                || f.as_ref().is_ok_and(|f| f.file_type_raw() == file_type)
        })
        .nth(key);

    let file = match file_candidate {
        Some(Err(err)) => return Err(err.into()),
        Some(Ok(file)) => file,
        _ => return Err(EfiError::NotFound),
    };

    let attributes =
        if (fv_attributes & fvb::attributes::raw::fvb2::MEMORY_MAPPED) == fvb::attributes::raw::fvb2::MEMORY_MAPPED {
            file.fv_attributes() | fv::file::raw::attribute::MEMORY_MAPPED
        } else {
            file.fv_attributes()
        };

    Ok((file.name(), attributes, file.data().len(), file.file_type_raw()))
}

extern "efiapi" fn fv_get_info(
    _this: *const mu_pi::protocols::firmware_volume::Protocol,
    _information_type: *const efi::Guid,
    _buffer_size: *mut usize,
    _buffer: *mut c_void,
) -> efi::Status {
    efi::Status::UNSUPPORTED
}

extern "efiapi" fn fv_set_info(
    _this: *const mu_pi::protocols::firmware_volume::Protocol,
    _information_type: *const efi::Guid,
    _buffer_size: usize,
    _buffer: *const c_void,
) -> efi::Status {
    efi::Status::UNSUPPORTED
}

fn install_fv_protocol(
    handle: Option<efi::Handle>,
    parent_handle: Option<efi::Handle>,
    base_address: u64,
) -> Result<efi::Handle, EfiError> {
    let mut fv_interface = Box::from(mu_pi::protocols::firmware_volume::Protocol {
        get_volume_attributes: fv_get_volume_attributes,
        set_volume_attributes: fv_set_volume_attributes,
        read_file: fv_read_file,
        read_section: fv_read_section,
        write_file: fv_write_file,
        get_next_file: fv_get_next_file,
        key_size: size_of::<usize>() as u32,
        parent_handle: match parent_handle {
            Some(handle) => handle,
            None => core::ptr::null_mut(),
        },
        get_info: fv_get_info,
        set_info: fv_set_info,
    });

    let fv_ptr = fv_interface.as_mut() as *mut mu_pi::protocols::firmware_volume::Protocol as *mut c_void;

    let private_data = PrivateFvData { _interface: fv_interface, physical_address: base_address };

    // save the protocol structure we're about to install in the private data.
    PRIVATE_FV_DATA.lock().fv_information.insert(fv_ptr, PrivateDataItem::FvData(private_data));

    // install the protocol and return status
    core_install_protocol_interface(handle, mu_pi::protocols::firmware_volume::PROTOCOL_GUID, fv_ptr)
}

//Firmware Volume device path structures and functions
#[repr(C)]
struct MemMapDevicePath {
    header: efi::protocols::device_path::Protocol,
    memory_type: u32,
    starting_address: u64,
    ending_address: u64,
}

#[repr(C)]
struct FvMemMapDevicePath {
    mem_map_device_path: MemMapDevicePath,
    end_dev_path: efi::protocols::device_path::End,
}

#[repr(C)]
struct MediaFwVolDevicePath {
    header: efi::protocols::device_path::Protocol,
    name: efi::Guid,
}

#[repr(C)]
struct FvPiWgDevicePath {
    fv_dev_path: MediaFwVolDevicePath,
    end_dev_path: efi::protocols::device_path::End,
}

impl FvPiWgDevicePath {
    // instantiate a new FvPiWgDevicePath for a Firmware Volume
    fn new_fv(fv_name: efi::Guid) -> Self {
        Self::new_worker(fv_name, efi::protocols::device_path::Media::SUBTYPE_PIWG_FIRMWARE_VOLUME)
    }
    // instantiate a new FvPiWgDevicePath for a Firmware File
    fn new_file(file_name: efi::Guid) -> Self {
        Self::new_worker(file_name, efi::protocols::device_path::Media::SUBTYPE_PIWG_FIRMWARE_FILE)
    }
    // instantiate a new FvPiWgDevicePath with the given sub-type
    fn new_worker(name: efi::Guid, sub_type: u8) -> Self {
        FvPiWgDevicePath {
            fv_dev_path: MediaFwVolDevicePath {
                header: efi::protocols::device_path::Protocol {
                    r#type: efi::protocols::device_path::TYPE_MEDIA,
                    sub_type,
                    length: [
                        (mem::size_of::<MediaFwVolDevicePath>() & 0xff) as u8,
                        ((mem::size_of::<MediaFwVolDevicePath>() >> 8) & 0xff) as u8,
                    ],
                },
                name,
            },
            end_dev_path: efi::protocols::device_path::End {
                header: efi::protocols::device_path::Protocol {
                    r#type: efi::protocols::device_path::TYPE_END,
                    sub_type: efi::protocols::device_path::End::SUBTYPE_ENTIRE,
                    length: [
                        (mem::size_of::<efi::protocols::device_path::End>() & 0xff) as u8,
                        ((mem::size_of::<efi::protocols::device_path::End>() >> 8) & 0xff) as u8,
                    ],
                },
            },
        }
    }
}

// Safety: caller must ensure that base_address points to a valid firmware volume.
unsafe fn install_fv_device_path_protocol(
    handle: Option<efi::Handle>,
    base_address: u64,
) -> Result<efi::Handle, EfiError> {
    // Safety: caller must ensure that base_address is valid.
    let fv = unsafe { VolumeRef::new_from_address(base_address) }?;

    let device_path_ptr = match fv.fv_name() {
        Some(fv_name) => {
            //Construct FvPiWgDevicePath
            let device_path = FvPiWgDevicePath::new_fv(fv_name);
            Box::into_raw(Box::new(device_path)) as *mut c_void
        }
        None => {
            //Construct FvMemMapDevicePath
            let device_path = FvMemMapDevicePath {
                mem_map_device_path: MemMapDevicePath {
                    header: efi::protocols::device_path::Protocol {
                        r#type: efi::protocols::device_path::TYPE_HARDWARE,
                        sub_type: efi::protocols::device_path::Hardware::SUBTYPE_MMAP,
                        length: [
                            (mem::size_of::<MemMapDevicePath>() & 0xff) as u8,
                            ((mem::size_of::<MemMapDevicePath>() >> 8) & 0xff) as u8,
                        ],
                    },
                    memory_type: 11, //EfiMemoryMappedIo not defined in r_efi
                    starting_address: base_address,
                    ending_address: base_address + fv.size(),
                },
                end_dev_path: efi::protocols::device_path::End {
                    header: efi::protocols::device_path::Protocol {
                        r#type: efi::protocols::device_path::TYPE_END,
                        sub_type: efi::protocols::device_path::End::SUBTYPE_ENTIRE,
                        length: [
                            (mem::size_of::<efi::protocols::device_path::End>() & 0xff) as u8,
                            ((mem::size_of::<efi::protocols::device_path::End>() >> 8) & 0xff) as u8,
                        ],
                    },
                },
            };
            Box::into_raw(Box::new(device_path)) as *mut c_void
        }
    };

    // install the protocol and return status
    core_install_protocol_interface(handle, efi::protocols::device_path::PROTOCOL_GUID, device_path_ptr)
}

// Safety: base_address must point to a valid firmware volume.
pub unsafe fn core_install_firmware_volume(
    base_address: u64,
    parent_handle: Option<efi::Handle>,
) -> Result<efi::Handle, EfiError> {
    // Safety: caller must ensure that base_address is valid.
    let handle = unsafe { install_fv_device_path_protocol(None, base_address)? };
    install_fvb_protocol(Some(handle), parent_handle, base_address)?;
    install_fv_protocol(Some(handle), parent_handle, base_address)?;
    Ok(handle)
}

/// Returns a device path for the file specified by the given fv_handle and filename GUID.
pub fn device_path_bytes_for_fv_file(fv_handle: efi::Handle, file_name: efi::Guid) -> Result<Box<[u8]>, efi::Status> {
    let fv_device_path = PROTOCOL_DB.get_interface_for_handle(fv_handle, efi::protocols::device_path::PROTOCOL_GUID)?;
    let file_node = &FvPiWgDevicePath::new_file(file_name);
    concat_device_path_to_boxed_slice(
        fv_device_path as *mut _ as *const efi::protocols::device_path::Protocol,
        file_node as *const _ as *const efi::protocols::device_path::Protocol,
    )
}

/// Parse the FVs defined in the HOB list.
pub fn parse_hob_fvs(hob_list: &hob::HobList) -> Result<(), efi::Status> {
    let fv_hobs = hob_list.iter().filter_map(|h| if let hob::Hob::FirmwareVolume(fv) = h { Some(*fv) } else { None });

    for fv in fv_hobs {
        // construct a FirmwareVolume struct to verify sanity.
        // Safety: base addresses of FirmwareVolume HOBs are assumed to be valid and accessible.
        let fv_slice = unsafe { slice::from_raw_parts(fv.base_address as *const u8, fv.length as usize) };
        VolumeRef::new(fv_slice)?;
        // Safety: base addresses of FirmwareVolume HOBs are assumed to be valid and accessible.
        unsafe { core_install_firmware_volume(fv.base_address, None) }?;
    }
    Ok(())
}

/// Registers a section extractor to be used when reading sections from files in firmware volumes.
pub fn register_section_extractor(extractor: Service<dyn SectionExtractor>) {
    PRIVATE_FV_DATA.lock().section_extractor.set_extractor(extractor);
}

#[cfg(test)]
#[coverage(off)]
mod tests {
    use super::*;
    use crate::test_support;
    use mu_pi::hob::Hob;
    use patina_ffs_extractors::CompositeSectionExtractor;
    extern crate alloc;
    use crate::test_collateral;
    use mu_pi::hob::HobList;
    use mu_pi::{BootMode, hob};
    use std::alloc::{Layout, alloc, dealloc};
    use std::ffi::c_void;
    use std::ptr;
    use std::{fs::File, io::Read};

    //Populate Null References for error cases
    const BUFFER_SIZE_EMPTY: usize = 0;
    const LBA: u64 = 0;
    const SECTION_TYPE: ffs::section::EfiSectionType = 0;
    const SECTION_INSTANCE: usize = 0;

    // Safety: resets all the private data; so caller must ensure that no code exists that
    // assumes the private data is valid (i.e. that FVs that it describes still exist).
    pub unsafe fn fv_private_data_reset() {
        // Clear inserted elements
        PRIVATE_FV_DATA.lock().fv_information.clear();
    }

    #[test]
    fn test_fv_init_core() {
        test_support::with_global_lock(|| {
            /* Start with Clearing Private Global Data, Please note that this is to be done only once
             * for test_fv_functionality.
             * In case other functions/modules are written, clear the private global data again.
             */
            // Safety: global lock ensures exclusive access to the private data.
            unsafe {
                fv_private_data_reset();
            }
            assert!(PRIVATE_FV_DATA.lock().fv_information.is_empty());
            fn gen_firmware_volume2() -> hob::FirmwareVolume2 {
                let header =
                    hob::header::Hob { r#type: hob::FV, length: size_of::<hob::FirmwareVolume2>() as u16, reserved: 0 };

                hob::FirmwareVolume2 {
                    header,
                    base_address: 0,
                    length: 0x8000,
                    fv_name: r_efi::efi::Guid::from_fields(1, 2, 3, 4, 5, &[6, 7, 8, 9, 10, 11]),
                    file_name: r_efi::efi::Guid::from_fields(1, 2, 3, 4, 5, &[6, 7, 8, 9, 10, 11]),
                }
            }
            fn gen_firmware_volume() -> hob::FirmwareVolume {
                let mut file = File::open(test_collateral!("DXEFV.Fv")).unwrap();
                let mut fv: Vec<u8> = Vec::new();
                file.read_to_end(&mut fv).expect("failed to read test file");
                let len: u64 = fv.len() as u64;
                let base: u64 = fv.as_ptr() as u64;

                let header =
                    hob::header::Hob { r#type: hob::FV, length: size_of::<hob::FirmwareVolume>() as u16, reserved: 0 };

                hob::FirmwareVolume { header, base_address: base, length: len }
            }

            fn gen_end_of_hoblist() -> hob::PhaseHandoffInformationTable {
                let header = hob::header::Hob {
                    r#type: hob::END_OF_HOB_LIST,
                    length: size_of::<hob::PhaseHandoffInformationTable>() as u16,
                    reserved: 0,
                };

                hob::PhaseHandoffInformationTable {
                    header,
                    version: 0x00010000,
                    boot_mode: BootMode::BootWithFullConfiguration,
                    memory_top: 0xdeadbeef,
                    memory_bottom: 0xdeadc0de,
                    free_memory_top: 104,
                    free_memory_bottom: 255,
                    end_of_hob_list: 0xdeaddeadc0dec0de,
                }
            }

            // Generate some example HOBs

            let _firmware_volume2 = gen_firmware_volume2();
            let _firmware_volume0 = gen_firmware_volume();
            let end_of_hob_list = gen_end_of_hoblist();

            // Create a new empty HOB list
            let mut hoblist = HobList::new();

            // Push the example HOBs onto the HOB l
            hoblist.push(Hob::FirmwareVolume2(&_firmware_volume2));
            hoblist.push(Hob::Handoff(&end_of_hob_list));
            parse_hob_fvs(&hoblist).unwrap();
            register_section_extractor(Service::mock(Box::new(CompositeSectionExtractor::default())));
        })
        .expect("Unexpected Error Initalising hob fvs ");
    }

    #[test]
    fn test_fv_functionality() {
        test_support::with_global_lock(|| {
            let mut fv_att: u64 = 0x1;
            let fv_attributes: *mut fv::attributes::EfiFvAttributes = &mut fv_att;
            let guid_invalid: efi::Guid = efi::Guid::from_fields(0, 0, 0, 0, 0, &[0, 0, 0, 0, 0, 0]);
            let guid_ref_invalid_ref: *const efi::Guid = &guid_invalid;
            let mut auth_valid_status: u32 = 1;
            let auth_valid_p: *mut u32 = &mut auth_valid_status;
            let mut guid_valid: efi::Guid =
                efi::Guid::from_fields(0x1fa1f39e, 0xfeff, 0x4aae, 0xbd, 0x7b, &[0x38, 0xa0, 0x70, 0xa3, 0xb6, 0x09]);
            let guid_valid_ref: *mut efi::Guid = &mut guid_valid;
            let mut file_rd_attr: u32 = fvb::attributes::raw::fvb2::READ_STATUS;
            let file_attributes: *mut fv::file::EfiFvFileAttributes = &mut file_rd_attr;

            let mut file = File::open(test_collateral!("DXEFV.Fv")).unwrap();
            let mut fv: Vec<u8> = Vec::new();
            file.read_to_end(&mut fv).expect("failed to read test file");

            let fv = fv.leak();
            let base_address: u64 = fv.as_ptr() as u64;
            let parent_handle: Option<efi::Handle> = None;

            // Safety: fv was leaked above to ensure that the buffer is valid and immutable for the rest of the test.
            let _handle = unsafe { install_fv_device_path_protocol(None, base_address) };

            /* Start with Clearing Private Global Data, Please note that this is to be done only once
             * for test_fv_functionality.
             * In case other functions/modules are written, clear the private global data again.
             */
            // Safety: global lock ensures exclusive access to the private data.
            unsafe {
                fv_private_data_reset();
            }
            assert!(PRIVATE_FV_DATA.lock().fv_information.is_empty());

            /* Create Firmware Interface, this will be used by the whole test module */
            let mut fv_interface = Box::from(mu_pi::protocols::firmware_volume::Protocol {
                get_volume_attributes: fv_get_volume_attributes,
                set_volume_attributes: fv_set_volume_attributes,
                read_file: fv_read_file,
                read_section: fv_read_section,
                write_file: fv_write_file,
                get_next_file: fv_get_next_file,
                key_size: size_of::<usize>() as u32,
                parent_handle: match parent_handle {
                    Some(_handle) => _handle,
                    None => core::ptr::null_mut(),
                },
                get_info: fv_get_info,
                set_info: fv_set_info,
            });

            let fv_ptr = fv_interface.as_mut() as *mut mu_pi::protocols::firmware_volume::Protocol as *mut c_void;

            let private_data = PrivateFvData { _interface: fv_interface, physical_address: base_address };
            // save the protocol structure we're about to install in the private data.
            PRIVATE_FV_DATA.lock().fv_information.insert(fv_ptr, PrivateDataItem::FvData(private_data));
            let fv_ptr1: *const mu_pi::protocols::firmware_volume::Protocol =
                fv_ptr as *const mu_pi::protocols::firmware_volume::Protocol;

            /* Build Firmware Volume Block Interface*/
            let mut fvb_interface = Box::from(mu_pi::protocols::firmware_volume_block::Protocol {
                get_attributes: fvb_get_attributes,
                set_attributes: fvb_set_attributes,
                get_physical_address: fvb_get_physical_address,
                get_block_size: fvb_get_block_size,
                read: fvb_read,
                write: fvb_write,
                erase_blocks: fvb_erase_blocks,
                parent_handle: match parent_handle {
                    Some(handle) => handle,
                    None => core::ptr::null_mut(),
                },
            });
            let fvb_ptr =
                fvb_interface.as_mut() as *mut mu_pi::protocols::firmware_volume_block::Protocol as *mut c_void;
            let fvb_ptr_mut_prot = fvb_interface.as_mut() as *mut mu_pi::protocols::firmware_volume_block::Protocol;

            /* Build Private Data */
            let private_data = PrivateFvbData { _interface: fvb_interface, physical_address: base_address };
            // save the protocol structure we're about to install in the private data.
            PRIVATE_FV_DATA.lock().fv_information.insert(fvb_ptr, PrivateDataItem::FvbData(private_data));

            //let fv_attributes3: *mut fw_fs::EfiFvAttributes = &mut fv_att;

            /* Instance 2 - Create a FV  interface with Bad physical address to handle Error cases. */
            let mut fv_interface3 = Box::from(mu_pi::protocols::firmware_volume::Protocol {
                get_volume_attributes: fv_get_volume_attributes,
                set_volume_attributes: fv_set_volume_attributes,
                read_file: fv_read_file,
                read_section: fv_read_section,
                write_file: fv_write_file,
                get_next_file: fv_get_next_file,
                key_size: size_of::<usize>() as u32,
                parent_handle: match parent_handle {
                    Some(handle) => handle,
                    None => core::ptr::null_mut(),
                },
                get_info: fv_get_info,
                set_info: fv_set_info,
            });

            let fv_ptr3 = fv_interface3.as_mut() as *mut mu_pi::protocols::firmware_volume::Protocol as *mut c_void;
            let fv_ptr3_const: *const mu_pi::protocols::firmware_volume::Protocol =
                fv_ptr3 as *const mu_pi::protocols::firmware_volume::Protocol;

            /* Corrupt the base address to cover error conditions  */
            let base_no2: u64 = fv.as_ptr() as u64 + 0x1000;
            let private_data2 = PrivateFvData { _interface: fv_interface3, physical_address: base_no2 };
            //save the protocol structure we're about to install in the private data.
            PRIVATE_FV_DATA.lock().fv_information.insert(fv_ptr3, PrivateDataItem::FvData(private_data2));

            /* Create an interface with No physical address and no private data - cover Error Conditions */
            let fv_interface_no_data = mu_pi::protocols::firmware_volume::Protocol {
                get_volume_attributes: fv_get_volume_attributes,
                set_volume_attributes: fv_set_volume_attributes,
                read_file: fv_read_file,
                read_section: fv_read_section,
                write_file: fv_write_file,
                get_next_file: fv_get_next_file,
                key_size: size_of::<usize>() as u32,
                parent_handle: core::ptr::null_mut(),

                get_info: fv_get_info,
                set_info: fv_set_info,
            };

            let fv_ptr_no_data = &fv_interface_no_data as *const mu_pi::protocols::firmware_volume::Protocol;

            /* Create a Firmware Volume Block Interface with Invalid Physical Address */
            let mut fvb_intf_invalid = Box::from(mu_pi::protocols::firmware_volume_block::Protocol {
                get_attributes: fvb_get_attributes,
                set_attributes: fvb_set_attributes,
                get_physical_address: fvb_get_physical_address,
                get_block_size: fvb_get_block_size,
                read: fvb_read,
                write: fvb_write,
                erase_blocks: fvb_erase_blocks,
                parent_handle: match parent_handle {
                    Some(handle) => handle,
                    None => core::ptr::null_mut(),
                },
            });
            let fvb_intf_invalid_void =
                fvb_intf_invalid.as_mut() as *mut mu_pi::protocols::firmware_volume_block::Protocol as *mut c_void;
            let fvb_intf_invalid_mutpro =
                fvb_intf_invalid.as_mut() as *mut mu_pi::protocols::firmware_volume_block::Protocol;
            let base_no: u64 = fv.as_ptr() as u64 + 0x1000;

            let private_data4 = PrivateFvbData { _interface: fvb_intf_invalid, physical_address: base_no };
            // save the protocol structure we're about to install in the private data.
            PRIVATE_FV_DATA
                .lock()
                .fv_information
                .insert(fvb_intf_invalid_void, PrivateDataItem::FvbData(private_data4));

            /* Create a Firmware Volume Block Interface without Physical address populated  */
            let mut fvb_intf_data_n = Box::from(mu_pi::protocols::firmware_volume_block::Protocol {
                get_attributes: fvb_get_attributes,
                set_attributes: fvb_set_attributes,
                get_physical_address: fvb_get_physical_address,
                get_block_size: fvb_get_block_size,
                read: fvb_read,
                write: fvb_write,
                erase_blocks: fvb_erase_blocks,
                parent_handle: match parent_handle {
                    Some(handle) => handle,
                    None => core::ptr::null_mut(),
                },
            });
            let fvb_intf_data_n_mut =
                fvb_intf_data_n.as_mut() as *mut mu_pi::protocols::firmware_volume_block::Protocol;

            // Safety: the following test code must uphold the safety expectations of the unsafe
            // functions it calls. It uses direct memory allocations to create buffers for testing FFI
            // functions.
            unsafe {
                let fv_test_set_info = || {
                    fv_set_info(ptr::null(), ptr::null(), BUFFER_SIZE_EMPTY, ptr::null());
                };

                let fv_test_get_info = || {
                    fv_get_info(ptr::null(), ptr::null(), ptr::null_mut(), ptr::null_mut());
                };

                let fv_test_set_volume_attributes = || {
                    /* Cover the NULL Case */
                    fv_set_volume_attributes(ptr::null(), fv_attributes);

                    /* Non Null Case*/
                };

                let fv_test_get_volume_attributes = || {
                    /* Cover the NULL Case, User Passing Invalid Parameter Case  */
                    fv_get_volume_attributes(fv_ptr1, std::ptr::null_mut());

                    /* Handle bad firmware volume data - return efi::Status::NOT_FOUND */
                    fv_get_volume_attributes(fv_ptr_no_data, fv_attributes);

                    /* Handle Invalid Physical address case */
                    fv_get_volume_attributes(fv_ptr3_const, fv_attributes);

                    /* Non Null Case, success case */
                    fv_get_volume_attributes(fv_ptr1, fv_attributes);
                };

                let fv_test_fvb_read = || {
                    /* Mutable Reference cannot be borrowed more than once,
                     * hence delcare and free up after use immediately
                     */
                    let mut len3 = 1000;
                    let buffer_valid_size3: *mut usize = &mut len3;
                    let layout3 = Layout::from_size_align(1001, 8).unwrap();
                    let buffer_valid3 = alloc(layout3) as *mut c_void;

                    if buffer_valid3.is_null() {
                        panic!("Memory allocation failed!");
                    }
                    /* Handle various cases for different conditions to hit */
                    fvb_read(fvb_ptr_mut_prot, LBA, 0, std::ptr::null_mut(), std::ptr::null_mut());
                    fvb_read(fvb_ptr_mut_prot, LBA, 0, buffer_valid_size3, buffer_valid3);
                    fvb_read(fvb_ptr_mut_prot, 0xfffffffff, 0, buffer_valid_size3, buffer_valid3);
                    fvb_read(fvb_intf_invalid_mutpro, LBA, 0, buffer_valid_size3, buffer_valid3);
                    fvb_read(fvb_ptr_mut_prot, u64::MAX, 0, buffer_valid_size3, buffer_valid3);
                    fvb_read(fvb_ptr_mut_prot, 0x22299222, 0x999999, buffer_valid_size3, buffer_valid3);
                    fvb_read(fvb_intf_data_n_mut, LBA, 0, buffer_valid_size3, buffer_valid3);

                    /* Free Memory */
                    dealloc(buffer_valid3 as *mut u8, layout3);
                };

                let fv_test_get_block_size = || {
                    /* Mutable Reference cannot be borrowed more than once,
                     * hence delcare and free up after use immediately
                     */
                    let mut len3 = 1000;
                    let buffer_valid_size3: *mut usize = &mut len3;
                    let layout3 = Layout::from_size_align(1001, 8).unwrap();
                    let buffer_valid3 = alloc(layout3) as *mut c_void;

                    if buffer_valid3.is_null() {
                        panic!("Memory allocation failed!");
                    }

                    let mut buffer_size_random: usize = 99;
                    let buffer_size_random_ref: *mut usize = &mut buffer_size_random;
                    let mut num_buffer_empty: usize = 0;
                    let num_buffer_empty_ref: *mut usize = &mut num_buffer_empty;

                    /* Handle the Null Case */
                    fvb_get_block_size(fvb_ptr_mut_prot, LBA, std::ptr::null_mut(), std::ptr::null_mut());
                    fvb_get_block_size(fvb_ptr_mut_prot, LBA, buffer_valid_size3, buffer_valid_size3);
                    fvb_get_block_size(fvb_intf_invalid_mutpro, LBA, buffer_valid_size3, buffer_valid_size3);
                    fvb_get_block_size(fvb_intf_data_n_mut, LBA, buffer_valid_size3, buffer_valid_size3);
                    fvb_get_block_size(fvb_ptr_mut_prot, u64::MAX, buffer_valid_size3, buffer_valid_size3);
                    fvb_get_block_size(fvb_ptr_mut_prot, 222222, buffer_size_random_ref, num_buffer_empty_ref);
                    /* Free Memory */
                    dealloc(buffer_valid3 as *mut u8, layout3);
                };

                let fvb_test_erase_block = || {
                    fvb_erase_blocks(fvb_ptr_mut_prot);
                };

                let fvb_test_get_physical_address = || {
                    /* Handling Not Found Case */
                    let mut p_address: efi::PhysicalAddress = 0x12345;

                    fvb_get_physical_address(fvb_intf_data_n_mut, &mut p_address as *mut u64);
                    fvb_get_physical_address(fvb_intf_invalid_mutpro, &mut p_address as *mut u64);
                    fvb_get_physical_address(fvb_ptr_mut_prot, &mut p_address as *mut u64);
                    fvb_get_physical_address(fvb_ptr_mut_prot, std::ptr::null_mut());
                };
                let fvb_test_write_file = || {
                    let number_of_files: u32 = 0;
                    let write_policy: mu_pi::protocols::firmware_volume::EfiFvWritePolicy = 0;
                    fv_write_file(fv_ptr1, number_of_files, write_policy, std::ptr::null_mut());
                };

                let fvb_test_set_attributes = || {
                    fvb_set_attributes(fvb_ptr_mut_prot, std::ptr::null_mut());
                };

                let fvb_test_write = || {
                    let mut len3 = 1000;
                    let buffer_valid_size3: *mut usize = &mut len3;
                    let layout3 = Layout::from_size_align(1001, 8).unwrap();
                    let buffer_valid3 = alloc(layout3) as *mut c_void;

                    if buffer_valid3.is_null() {
                        panic!("Memory allocation failed!");
                    }

                    fvb_write(fvb_ptr_mut_prot, LBA, 0, std::ptr::null_mut(), std::ptr::null_mut());
                    fvb_write(fvb_ptr_mut_prot, LBA, 0, buffer_valid_size3, buffer_valid3);
                    fvb_write(fvb_intf_invalid_mutpro, LBA, 0, buffer_valid_size3, buffer_valid3);
                    fvb_write(fvb_intf_data_n_mut, LBA, 0, buffer_valid_size3, buffer_valid3);
                    /* Free Memory */
                    dealloc(buffer_valid3 as *mut u8, layout3);
                };

                let fvb_test_get_attributes = || {
                    let mut fvb_attributes: fvb::attributes::EfiFvbAttributes2 = 0x123456;
                    let fvb_attributes_ref: *mut fvb::attributes::EfiFvbAttributes2 = &mut fvb_attributes;

                    fvb_get_attributes(fvb_ptr_mut_prot, std::ptr::null_mut());
                    fvb_get_attributes(fvb_ptr_mut_prot, fvb_attributes_ref);
                    fvb_get_attributes(fvb_intf_invalid_mutpro, fvb_attributes_ref);
                    fvb_get_attributes(fvb_intf_data_n_mut, fvb_attributes_ref);
                };

                let fvb_test_get_next_file = || {
                    /* Mutable Reference cannot be borrowed more than once,
                     * hence delcare and free up after use immediately
                     */
                    let mut len3 = 1000;
                    let buffer_valid_size3: *mut usize = &mut len3;
                    let layout3 = Layout::from_size_align(1001, 8).unwrap();
                    let buffer_valid3 = alloc(layout3) as *mut c_void;
                    let mut file_type_read: fv::EfiFvFileType = 1;
                    let file_type_read_ref: *mut fv::EfiFvFileType = &mut file_type_read;
                    let mut n_guid_mut: efi::Guid = efi::Guid::from_fields(0, 0, 0, 0, 0, &[0, 0, 0, 0, 0, 0]);
                    let n_guid_ref_mut: *mut efi::Guid = &mut n_guid_mut;

                    if buffer_valid3.is_null() {
                        panic!("Memory allocation failed!");
                    }
                    fv_get_next_file(
                        ptr::null(),
                        std::ptr::null_mut(),
                        file_type_read_ref,
                        std::ptr::null_mut(),
                        file_attributes,
                        buffer_valid_size3,
                    );
                    fv_get_next_file(
                        ptr::null(),
                        buffer_valid3,
                        file_type_read_ref,
                        n_guid_ref_mut,
                        file_attributes,
                        buffer_valid_size3,
                    );
                    fv_get_next_file(
                        fv_ptr1,
                        buffer_valid3,
                        file_type_read_ref,
                        n_guid_ref_mut,
                        file_attributes,
                        buffer_valid_size3,
                    );
                    fv_get_next_file(
                        fv_ptr3_const,
                        buffer_valid3,
                        file_type_read_ref,
                        n_guid_ref_mut,
                        file_attributes,
                        buffer_valid_size3,
                    );
                    fv_get_next_file(
                        fv_ptr_no_data,
                        buffer_valid3,
                        file_type_read_ref,
                        n_guid_ref_mut,
                        file_attributes,
                        buffer_valid_size3,
                    );
                    /*handle  fw_fs::FfsFileRawType::FFS_MIN case */
                    let mut file_type_read: fv::EfiFvFileType = ffs::file::raw::r#type::FFS_MIN;
                    let file_type_read_ref1: *mut fv::EfiFvFileType = &mut file_type_read;

                    fv_get_next_file(
                        fv_ptr1,
                        buffer_valid3,
                        file_type_read_ref1,
                        n_guid_ref_mut,
                        file_attributes,
                        buffer_valid_size3,
                    );
                    /* Null BUffer Case*/
                    fv_get_next_file(
                        fv_ptr1,
                        std::ptr::null_mut(),
                        file_type_read_ref,
                        n_guid_ref_mut,
                        file_attributes,
                        buffer_valid_size3,
                    );
                    // Deallocate the memory
                    dealloc(buffer_valid3 as *mut u8, layout3);
                };

                let fvb_test_read_section = || {
                    /* Mutable Reference cannot be borrowed more than once,
                     * hence delcare and free up after use immediately
                     */
                    let mut len3 = 1000;
                    let buffer_valid_size3: *mut usize = &mut len3;
                    let layout3 = Layout::from_size_align(1001, 8).unwrap();
                    let mut buffer_valid3 = alloc(layout3) as *mut c_void;

                    if buffer_valid3.is_null() {
                        panic!("Memory allocation failed!");
                    }

                    let mut gd2: efi::Guid = efi::Guid::from_fields(
                        0x434f695c,
                        0xef26,
                        0x4a12,
                        0x9e,
                        0xba,
                        &[0xdd, 0xef, 0x00, 0x97, 0x49, 0x7c],
                    );
                    let name_guid2: *mut efi::Guid = &mut gd2;

                    /* Cover the NULL Case, User Passing Invalid Parameter Case  */
                    fv_read_section(
                        ptr::null(),
                        ptr::null(),
                        SECTION_TYPE,
                        SECTION_INSTANCE,
                        std::ptr::null_mut(),
                        std::ptr::null_mut(),
                        std::ptr::null_mut(),
                    );

                    fv_read_section(
                        fv_ptr1,
                        guid_ref_invalid_ref,
                        6,
                        10,
                        &mut buffer_valid3 as *mut *mut c_void,
                        buffer_valid_size3,
                        auth_valid_p,
                    );

                    /* Valid guid case - panicing, debug this further, for now comment*/
                    /*fv_read_section(
                        fv_ptr1,
                        guid_valid_ref,
                        6,
                        10,
                       &mut buffer_valid3 as *mut *mut c_void,
                       buffer_valid_size3,
                       auth_valid_p,
                    );*/

                    fv_read_section(
                        fv_ptr1,
                        name_guid2,
                        6,
                        10,
                        &mut buffer_valid3 as *mut *mut c_void,
                        buffer_valid_size3,
                        auth_valid_p,
                    );

                    /* Handle Invalid Physical address case */
                    fv_read_section(
                        fv_ptr3_const,
                        guid_ref_invalid_ref,
                        1,
                        1,
                        &mut buffer_valid3 as *mut *mut c_void,
                        buffer_valid_size3,
                        auth_valid_p,
                    );

                    /* Handle bad firmware volume data - return efi::Status::NOT_FOUND */
                    fv_read_section(
                        fv_ptr_no_data,
                        guid_ref_invalid_ref,
                        1,
                        1,
                        &mut buffer_valid3 as *mut *mut c_void,
                        buffer_valid_size3,
                        auth_valid_p,
                    );
                    /* Free Memory */
                    dealloc(buffer_valid3 as *mut u8, layout3);
                };

                let fvb_test_read_file = || {
                    /* Mutable Reference cannot be borrowed more than once,
                     * hence delcare and free up after use immediately
                     */
                    let mut len3 = 1000;
                    let buffer_valid_size3: *mut usize = &mut len3;
                    let layout3 = Layout::from_size_align(1001, 8).unwrap();
                    let mut buffer_valid3 = alloc(layout3) as *mut c_void;
                    let mut found_type: u8 = ffs::file::raw::r#type::DRIVER;
                    let found_type_ref: *mut fv::EfiFvFileType = &mut found_type;

                    if buffer_valid3.is_null() {
                        panic!("Memory allocation failed!");
                    }

                    fv_read_file(
                        ptr::null(),
                        ptr::null(),
                        &mut buffer_valid3 as *mut *mut c_void,
                        std::ptr::null_mut(),
                        found_type_ref,
                        file_attributes,
                        std::ptr::null_mut(),
                    );

                    fv_read_file(
                        fv_ptr1,
                        guid_ref_invalid_ref,
                        &mut buffer_valid3 as *mut *mut c_void,
                        buffer_valid_size3,
                        found_type_ref,
                        file_attributes,
                        auth_valid_p,
                    );
                    fv_read_file(
                        fv_ptr1,
                        guid_valid_ref,
                        &mut buffer_valid3 as *mut *mut c_void,
                        buffer_valid_size3,
                        found_type_ref,
                        file_attributes,
                        auth_valid_p,
                    );
                    fv_read_file(
                        fv_ptr3_const,
                        guid_valid_ref,
                        &mut buffer_valid3 as *mut *mut c_void,
                        buffer_valid_size3,
                        found_type_ref,
                        file_attributes,
                        auth_valid_p,
                    );
                    fv_read_file(
                        fv_ptr_no_data,
                        guid_valid_ref,
                        &mut buffer_valid3 as *mut *mut c_void,
                        buffer_valid_size3,
                        found_type_ref,
                        file_attributes,
                        auth_valid_p,
                    );
                    fv_read_file(
                        fv_ptr1,
                        guid_valid_ref,
                        std::ptr::null_mut(),
                        buffer_valid_size3,
                        found_type_ref,
                        file_attributes,
                        auth_valid_p,
                    );
                    /* Raise Bug for this case , case when Buffer size is 0 and buffer not NULL. last block*/
                    /*fv_read_file(fv_ptr1 , guid_valid_ref, (&mut buffer_valid as *mut *mut c_void),
                    buffer_equal_0p, found_type_ref, file_attributes,
                    auth_valid_p ); */
                    /* Free Memory */
                    dealloc(buffer_valid3 as *mut u8, layout3);
                };

                fv_test_set_info();
                fv_test_get_info();
                fv_test_set_volume_attributes();
                fv_test_get_volume_attributes();
                fv_test_fvb_read();
                fv_test_get_block_size();
                fvb_test_erase_block();
                fvb_test_get_physical_address();
                fvb_test_set_attributes();
                fvb_test_get_attributes();
                fvb_test_write();
                fvb_test_read_section();
                fvb_test_get_next_file();
                fvb_test_read_file();
                fvb_test_write_file();
            }
        })
        .unwrap();
    }

    #[test]
    fn test_fv_special_section_read() {
        test_support::with_global_lock(|| {
            let mut file = File::open(test_collateral!("DXEFV.Fv")).unwrap();
            let mut fv: Vec<u8> = Vec::new();
            file.read_to_end(&mut fv).expect("failed to read test file");
            let base_address: u64 = fv.as_ptr() as u64;
            let parent_handle: Option<efi::Handle> = None;
            /* Start with Clearing Private Global Data, Please note that this is to be done only once
             * for test_fv_functionality.
             * In case other functions/modules are written, clear the private global data again.
             */
            // Safety: global lock ensures exclusive access to the private data.
            unsafe {
                fv_private_data_reset();
            }
            assert!(PRIVATE_FV_DATA.lock().fv_information.is_empty());

            PRIVATE_FV_DATA
                .lock()
                .section_extractor
                .set_extractor(Service::mock(Box::new(patina_ffs_extractors::BrotliSectionExtractor)));

            let mut fv_interface = Box::from(mu_pi::protocols::firmware_volume::Protocol {
                get_volume_attributes: fv_get_volume_attributes,
                set_volume_attributes: fv_set_volume_attributes,
                read_file: fv_read_file,
                read_section: fv_read_section,
                write_file: fv_write_file,
                get_next_file: fv_get_next_file,
                key_size: size_of::<usize>() as u32,
                parent_handle: match parent_handle {
                    Some(handle) => handle,
                    None => core::ptr::null_mut(),
                },
                get_info: fv_get_info,
                set_info: fv_set_info,
            });

            let fv_ptr = fv_interface.as_mut() as *mut mu_pi::protocols::firmware_volume::Protocol as *mut c_void;

            let private_data = PrivateFvData { _interface: fv_interface, physical_address: base_address };
            // save the protocol structure we're about to install in the private data.
            PRIVATE_FV_DATA.lock().fv_information.insert(fv_ptr, PrivateDataItem::FvData(private_data));
            let fv_ptr1: *const mu_pi::protocols::firmware_volume::Protocol =
                fv_ptr as *const mu_pi::protocols::firmware_volume::Protocol;

            // Safety: the following test code must uphold the safety expectations of the unsafe
            // functions it calls. It uses direct memory management to test fv FFI primitives.
            unsafe {
                let layout = Layout::from_size_align(1000, 8).unwrap();
                let mut buffer = alloc(layout) as *mut c_void;

                if buffer.is_null() {
                    panic!("Memory allocation failed!");
                }

                let mut len = 1000;
                let buffer_size: *mut usize = &mut len;
                let mut authentication_status: u32 = 1;
                let authentication_statusp: *mut u32 = &mut authentication_status;
                let mut guid1: efi::Guid = efi::Guid::from_fields(
                    0x1fa1f39e,
                    0xfeff,
                    0x4aae,
                    0xbd,
                    0x7b,
                    &[0x38, 0xa0, 0x70, 0xa3, 0xb6, 0x09],
                );
                let name_guid3: *mut efi::Guid = &mut guid1;

                fv_read_section(
                    fv_ptr1,
                    name_guid3,
                    6,
                    10,
                    &mut buffer as *mut *mut c_void,
                    buffer_size,
                    authentication_statusp,
                );

                // Deallocate the memory
                dealloc(buffer as *mut u8, layout);
            }
        })
        .expect("Failed to read Firmware Volume Section");
    }
}<|MERGE_RESOLUTION|>--- conflicted
+++ resolved
@@ -71,13 +71,8 @@
 
     match core_fvb_get_attributes(this) {
         Err(err) => return err.into(),
-<<<<<<< HEAD
-        // SAFETY: caller must provide a valid pointer to receive the attributes. It is null-checked above.
-        Ok(fvb_attributes) => unsafe { attributes.write(fvb_attributes) },
-=======
         // Safety: caller must provide a valid pointer to receive the attributes. It is null-checked above.
         Ok(fvb_attributes) => unsafe { attributes.write_unaligned(fvb_attributes) },
->>>>>>> c33a456d
     };
 
     efi::Status::SUCCESS
@@ -120,13 +115,8 @@
         return efi::Status::NOT_FOUND;
     };
 
-<<<<<<< HEAD
-    // SAFETY: caller must provide a valid pointer to receive the address. It is null-checked above.
-    unsafe { address.write(fvb_data.physical_address) };
-=======
     // Safety: caller must provide a valid pointer to receive the address. It is null-checked above.
     unsafe { address.write_unaligned(fvb_data.physical_address) };
->>>>>>> c33a456d
 
     efi::Status::SUCCESS
 }
@@ -146,17 +136,10 @@
         Ok((size, remaining_blocks)) => (size, remaining_blocks),
     };
 
-<<<<<<< HEAD
-    // SAFETY: caller must provide valid pointers to receive the block size and number of blocks. They are null-checked above.
-    unsafe {
-        block_size.write(size);
-        number_of_blocks.write(remaining_blocks);
-=======
     // Safety: caller must provide valid pointers to receive the block size and number of blocks. They are null-checked above.
     unsafe {
         block_size.write_unaligned(size);
         number_of_blocks.write_unaligned(remaining_blocks);
->>>>>>> c33a456d
     }
 
     efi::Status::SUCCESS
@@ -204,11 +187,7 @@
 
     if data.len() > bytes_to_read {
         // Safety: caller must provide a valid pointer for num_bytes. It is null-checked above.
-<<<<<<< HEAD
-        unsafe { num_bytes.write(data.len()) };
-=======
         unsafe { num_bytes.write_unaligned(data.len()) };
->>>>>>> c33a456d
         return efi::Status::BUFFER_TOO_SMALL;
     }
 
@@ -218,11 +197,7 @@
     unsafe {
         let dest_buffer = slice::from_raw_parts_mut(buffer as *mut u8, data.len());
         dest_buffer.copy_from_slice(data);
-<<<<<<< HEAD
-        num_bytes.write(data.len());
-=======
         num_bytes.write_unaligned(data.len());
->>>>>>> c33a456d
     }
 
     if data.len() != bytes_to_read { efi::Status::BAD_BUFFER_SIZE } else { efi::Status::SUCCESS }
@@ -324,13 +299,8 @@
         Ok(attrs) => attrs,
     };
 
-<<<<<<< HEAD
-    // SAFETY: caller must provide a valid pointer to receive the attributes. It is null-checked above.
-    unsafe { fv_attributes.write(fv_attributes_data) };
-=======
     // Safety: caller must provide a valid pointer to receive the attributes. It is null-checked above.
     unsafe { fv_attributes.write_unaligned(fv_attributes_data) };
->>>>>>> c33a456d
 
     efi::Status::SUCCESS
 }
@@ -377,13 +347,8 @@
     }
 
     // Safety: caller must provide valid pointers for buffer_size and name_guid. They are null-checked above.
-<<<<<<< HEAD
-    let local_buffer_size = unsafe { *buffer_size };
-    let local_name_guid = unsafe { *name_guid };
-=======
     let local_buffer_size = unsafe { buffer_size.read_unaligned() };
     let local_name_guid = unsafe { name_guid.read_unaligned() };
->>>>>>> c33a456d
 
     // for this routine, the file data should be copied into the output buffer directly from the FileRef
     // constructed here. If this logic was moved into a `core_fv_read_file()` routine as with other functions
@@ -428,11 +393,7 @@
     }
 
     // Safety: caller must provide a valid pointer for buffer. It is null-checked above.
-<<<<<<< HEAD
-    let mut local_buffer_ptr = unsafe { *buffer };
-=======
     let mut local_buffer_ptr = unsafe { buffer.read_unaligned() };
->>>>>>> c33a456d
 
     if local_buffer_size > 0 {
         //caller indicates they have allocated a buffer to receive the file data.
@@ -480,11 +441,7 @@
     }
 
     // Safety: caller must provide valid pointer for name_guid. It is null-checked above.
-<<<<<<< HEAD
-    let local_name_guid = unsafe { *name_guid };
-=======
     let local_name_guid = unsafe { name_guid.read_unaligned() };
->>>>>>> c33a456d
 
     let section = match core_fv_read_section(this, local_name_guid, section_type, section_instance) {
         Ok(section) => section,
@@ -598,13 +555,8 @@
     }
 
     // Safety: caller must provide valid pointers for key and file_type. They are null-checked above.
-<<<<<<< HEAD
-    let local_key = unsafe { *(key as *mut usize) };
-    let local_file_type = unsafe { *(file_type) };
-=======
     let local_key = unsafe { (key as *mut usize).read_unaligned() };
     let local_file_type = unsafe { file_type.read_unaligned() };
->>>>>>> c33a456d
 
     if local_file_type >= ffs::file::raw::r#type::FFS_MIN {
         return efi::Status::NOT_FOUND;
@@ -618,17 +570,6 @@
     // found matching file. Update the key and outputs.
     // Safety: caller must provide valid pointers for key, file_type, name_guid, attributes, and size. They are null-checked above.
     unsafe {
-<<<<<<< HEAD
-        (key as *mut usize).write(local_key + 1);
-        name_guid.write(file_name);
-        if (fv_attributes & fvb::attributes::raw::fvb2::MEMORY_MAPPED) == fvb::attributes::raw::fvb2::MEMORY_MAPPED {
-            attributes.write(fv_attributes | fv::file::raw::attribute::MEMORY_MAPPED);
-        } else {
-            attributes.write(fv_attributes);
-        }
-        size.write(file_size);
-        file_type.write(found_file_type);
-=======
         (key as *mut usize).write_unaligned(local_key + 1);
         name_guid.write_unaligned(file_name);
         if (fv_attributes & fvb::attributes::raw::fvb2::MEMORY_MAPPED) == fvb::attributes::raw::fvb2::MEMORY_MAPPED {
@@ -638,7 +579,6 @@
         }
         size.write_unaligned(file_size);
         file_type.write_unaligned(found_file_type);
->>>>>>> c33a456d
     }
 
     efi::Status::SUCCESS
