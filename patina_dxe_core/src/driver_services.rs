--- conflicted
+++ resolved
@@ -277,14 +277,9 @@
         return Ok(());
     }
 
-<<<<<<< HEAD
-    if let Some(device_path) = remaining_device_path
-        && unsafe { (*device_path).r#type == efi::protocols::device_path::TYPE_END }
-=======
     // Safety: caller must ensure that the pointer contained in remaining_device_path is valid if it is Some(_).
     if let Some(device_path) = remaining_device_path
         && unsafe { (device_path.read_unaligned()).r#type == efi::protocols::device_path::TYPE_END }
->>>>>>> c33a456d
     {
         return Ok(());
     }
