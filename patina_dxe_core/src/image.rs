//! DXE Core Image Services
//!
//! ## License
//!
//! Copyright (c) Microsoft Corporation.
//!
//! SPDX-License-Identifier: Apache-2.0
//!
use alloc::{boxed::Box, collections::BTreeMap, string::String, vec, vec::Vec};
use core::{convert::TryInto, ffi::c_void, mem::transmute, slice::from_raw_parts};
use goblin::pe::section_table;
use mu_pi::hob::{Hob, HobList};
use patina_internal_device_path::{DevicePathWalker, copy_device_path_to_boxed_slice, device_path_node_count};
use patina_sdk::base::{DEFAULT_CACHE_ATTR, UEFI_PAGE_SIZE, align_up};
use patina_sdk::error::EfiError;
use patina_sdk::performance::{
    logging::{perf_image_start_begin, perf_image_start_end, perf_load_image_begin, perf_load_image_end},
    measurement::create_performance_measurement,
};
use patina_sdk::{guids, uefi_pages_to_size, uefi_size_to_pages};
use r_efi::efi;

use crate::{
    allocator::{core_allocate_pages, core_free_pages},
    config_tables::debug_image_info_table::{
        EfiDebugImageInfoNormal, core_new_debug_image_info_entry, core_remove_debug_image_info_entry,
        initialize_debug_image_info_table,
    },
    dxe_services::{self, core_set_memory_space_attributes},
    events::EVENT_DB,
    filesystems::SimpleFile,
    pecoff::{self, UefiPeInfo, relocation::RelocationBlock},
    protocol_db,
    protocols::{
        PROTOCOL_DB, core_install_protocol_interface, core_locate_device_path, core_uninstall_protocol_interface,
    },
    runtime,
    systemtables::EfiSystemTable,
    tpl_lock,
};

use uefi_corosensei::{
    Coroutine, CoroutineResult, Yielder,
    stack::{MIN_STACK_SIZE, STACK_ALIGNMENT, Stack, StackPointer},
};

pub const EFI_IMAGE_SUBSYSTEM_EFI_APPLICATION: u16 = 10;
pub const EFI_IMAGE_SUBSYSTEM_EFI_BOOT_SERVICE_DRIVER: u16 = 11;
pub const EFI_IMAGE_SUBSYSTEM_EFI_RUNTIME_DRIVER: u16 = 12;

pub const ENTRY_POINT_STACK_SIZE: usize = 0x100000;

// dummy function used to initialize PrivateImageData.entry_point.
#[coverage(off)]
extern "efiapi" fn unimplemented_entry_point(
    _handle: efi::Handle,
    _system_table: *mut efi::SystemTable,
) -> efi::Status {
    unimplemented!()
}

// define a stack structure for coroutine support.
struct ImageStack {
    stack: *const [u8],
    len: usize,
    allocated_pages: usize,
}

impl ImageStack {
    fn new(size: usize) -> Result<Self, EfiError> {
        let mut stack: efi::PhysicalAddress = 0;
        let len = align_up(size.max(MIN_STACK_SIZE), STACK_ALIGNMENT)?;
        // allocate an extra page for the stack guard page.
        let allocated_pages = uefi_size_to_pages!(len) + 1;

        // allocate the stack, newly allocated memory will have efi::MEMORY_XP already set, so we don't need to set it
        // here
        core_allocate_pages(efi::ALLOCATE_ANY_PAGES, efi::BOOT_SERVICES_DATA, allocated_pages, &mut stack, None)?;

        // attempt to set the memory space attributes for the stack guard page.
        // if we fail, we should still try to continue to boot
        // the stack grows downwards, so stack here is the guard page
        let attributes = match dxe_services::core_get_memory_space_descriptor(stack) {
            Ok(descriptor) => descriptor.attributes,
            Err(_) => DEFAULT_CACHE_ATTR,
        };
        if let Err(err) =
            dxe_services::core_set_memory_space_attributes(stack, UEFI_PAGE_SIZE as u64, attributes | efi::MEMORY_RP)
        {
            log::error!("Failed to set memory space attributes for stack guard page: {err:?}");
            // unfortunately, this needs to be commented out for now, because the tests have gotten too complex
            // and need to be refactored to handle the page table
            // debug_assert!(false);
        }

        // we have the guard page at the bottom, so we need to add a page to the stack pointer for the limit
        Ok(ImageStack {
            stack: core::ptr::slice_from_raw_parts_mut((stack + (UEFI_PAGE_SIZE as u64)) as *mut u8, len),
            len,
            allocated_pages,
        })
    }
}

impl Drop for ImageStack {
    fn drop(&mut self) {
        if !self.stack.is_null() {
            // we added a guard page, so we need to subtract a page from the stack pointer to free everything
            let stack_addr = self.stack as *const u64 as efi::PhysicalAddress - UEFI_PAGE_SIZE as u64;

            // we need to set the guard page back to XP so that the pages can be coalesced before we free them
            // preserve the caching attributes
            let mut attributes = match dxe_services::core_get_memory_space_descriptor(stack_addr) {
                Ok(descriptor) => descriptor.attributes & !efi::MEMORY_ATTRIBUTE_MASK,
                Err(_) => DEFAULT_CACHE_ATTR,
            };

            attributes |= efi::MEMORY_XP;
            if let Err(err) =
                dxe_services::core_set_memory_space_attributes(stack_addr, UEFI_PAGE_SIZE as u64, attributes)
            {
                log::error!("Failed to set memory space attributes for stack guard page: {err:?}");
                // unfortunately, this needs to be commented out for now, because the tests have gotten too complex
                // and need to be refactored to handle the page table
                // debug_assert!(false);
                // if we failed, let's still try to free
            }

            if let Err(status) = core_free_pages(stack_addr, self.allocated_pages) {
                log::error!(
                    "core_free_pages returned error {:#x?} for image stack at {:#x} for num_pages {:#x}",
                    status,
                    stack_addr,
                    self.allocated_pages
                );
            }
        }
    }
}

unsafe impl Stack for ImageStack {
    fn base(&self) -> StackPointer {
        //stack grows downward, so "base" is the highest address, i.e. the ptr + size.
        self.limit().checked_add(self.len).expect("Stack base address overflow.")
    }
    fn limit(&self) -> StackPointer {
        //stack grows downward, so "limit" is the lowest address, i.e. the ptr.
        StackPointer::new(self.stack as *const u8 as usize)
            .expect("Stack pointer address was zero, but it should always be nonzero.")
    }
}

// This struct tracks private data associated with a particular image handle.
struct PrivateImageData {
    image_buffer: *mut [u8],
    image_info: Box<efi::protocols::loaded_image::Protocol>,
    hii_resource_section: Option<*mut [u8]>,
    hii_resource_section_base: Option<efi::PhysicalAddress>,
    hii_resource_section_num_pages: Option<usize>,
    entry_point: efi::ImageEntryPoint,
    started: bool,
    exit_data: Option<(usize, *mut efi::Char16)>,
    image_info_ptr: *mut c_void,
    image_device_path_ptr: *mut c_void,
    pe_info: UefiPeInfo,
    relocation_data: Vec<RelocationBlock>,
    image_base_page: efi::PhysicalAddress,
    image_num_pages: usize,
}

impl PrivateImageData {
    fn new(image_info: efi::protocols::loaded_image::Protocol, pe_info: &UefiPeInfo) -> Result<Self, EfiError> {
        // Allocate pages for the image to be loaded into. We use pages here instead of a pool because we are going to
        // set memory attributes on this range and it is not valid to set attributes on pool backed memory.
        let mut image_base_page: efi::PhysicalAddress = 0;

        // if we have a unique alignment requirement, we need to overallocate the buffer to ensure we can align the base
        let num_pages: usize = if pe_info.section_alignment as usize > UEFI_PAGE_SIZE {
            if let Some(image_size) = image_info.image_size.checked_add(pe_info.section_alignment as u64) {
                match usize::try_from(image_size) {
                    Ok(size) => uefi_size_to_pages!(size),
                    Err(_) => return Err(EfiError::LoadError),
                }
            } else {
                return Err(EfiError::LoadError);
            }
        } else {
            match usize::try_from(image_info.image_size) {
                Ok(size) => uefi_size_to_pages!(size),
                Err(_) => return Err(EfiError::LoadError),
            }
        };

        core_allocate_pages(
            efi::ALLOCATE_ANY_PAGES,
            image_info.image_code_type,
            num_pages,
            &mut image_base_page,
            None,
        )?;

        if image_base_page == 0 {
            return Err(EfiError::OutOfResources);
        }

        let aligned_image_start =
            align_up(image_base_page, pe_info.section_alignment.into()).map_err(|_| EfiError::LoadError)?;

        let mut image_data = PrivateImageData {
            image_buffer: core::ptr::slice_from_raw_parts_mut(
                aligned_image_start as *mut u8,
                image_info.image_size as usize,
            ),
            image_info: Box::new(image_info),
            hii_resource_section: None,
            hii_resource_section_base: None,
            hii_resource_section_num_pages: None,
            entry_point: unimplemented_entry_point,
            started: false,
            exit_data: None,
            image_info_ptr: core::ptr::null_mut(),
            image_device_path_ptr: core::ptr::null_mut(),
            pe_info: pe_info.clone(),
            relocation_data: Vec::new(),
            image_base_page,
            image_num_pages: num_pages,
        };

        image_data.image_info.image_base = image_data.image_buffer as *mut c_void;
        Ok(image_data)
    }

    fn new_with_existing_allocation(
        image_info: efi::protocols::loaded_image::Protocol,
        image_buffer: *mut [u8],
        entry_point: efi::ImageEntryPoint,
        pe_info: &UefiPeInfo,
        image_base_page: efi::PhysicalAddress,
        image_num_pages: usize,
    ) -> Self {
        PrivateImageData {
            image_buffer,
            image_info: Box::new(image_info),
            hii_resource_section: None,
            hii_resource_section_base: None,
            hii_resource_section_num_pages: None,
            entry_point,
            started: true,
            exit_data: None,
            image_info_ptr: core::ptr::null_mut(),
            image_device_path_ptr: core::ptr::null_mut(),
            pe_info: pe_info.clone(),
            relocation_data: Vec::new(),
            image_base_page,
            image_num_pages,
        }
    }

    fn allocate_resource_section(
        &mut self,
        size: usize,
        alignment: usize,
        code_type: efi::MemoryType,
    ) -> Result<(), EfiError> {
        let mut hii_base_page: efi::PhysicalAddress = 0;
        // if we have a unique alignment requirement, we need to overallocate the buffer to ensure we can align the base
        let num_pages: usize =
            if alignment > UEFI_PAGE_SIZE { uefi_size_to_pages!(size + alignment) } else { uefi_size_to_pages!(size) };
        core_allocate_pages(efi::ALLOCATE_ANY_PAGES, code_type, num_pages, &mut hii_base_page, None)?;

        if hii_base_page == 0 {
            return Err(EfiError::OutOfResources);
        }

        let aligned_hii_start = align_up(hii_base_page, alignment as u64).map_err(|_| EfiError::LoadError)?;

        self.hii_resource_section = Some(core::ptr::slice_from_raw_parts_mut(aligned_hii_start as *mut u8, size));
        self.hii_resource_section_base = Some(hii_base_page);
        self.hii_resource_section_num_pages = Some(num_pages);
        Ok(())
    }
}

impl Drop for PrivateImageData {
    fn drop(&mut self) {
        if !self.image_buffer.is_null()
            && let Err(status) = core_free_pages(self.image_base_page, self.image_num_pages)
        {
            log::error!(
                "core_free_pages returned error {:#x?} for image buffer at {:#x} for num_pages {:#x}",
                status,
                self.image_base_page,
                self.image_num_pages
            );
        }

        if let (Some(resource_addr), Some(num_pages)) =
            (self.hii_resource_section_base, self.hii_resource_section_num_pages)
            && let Err(status) = core_free_pages(resource_addr, num_pages)
        {
            log::error!(
                "core_free_pages returned error {status:#x?} for HII resource section at {resource_addr:#x} for num_pages {num_pages:#x}",
            );
        }
    }
}

// This struct tracks global data used by the imaging subsystem.
struct DxeCoreGlobalImageData {
    dxe_core_image_handle: efi::Handle,
    system_table: *mut efi::SystemTable,
    private_image_data: BTreeMap<efi::Handle, PrivateImageData>,
    current_running_image: Option<efi::Handle>,
    image_start_contexts: Vec<*const Yielder<efi::Handle, efi::Status>>,
}

impl DxeCoreGlobalImageData {
    const fn new() -> Self {
        DxeCoreGlobalImageData {
            dxe_core_image_handle: core::ptr::null_mut(),
            system_table: core::ptr::null_mut(),
            private_image_data: BTreeMap::new(),
            current_running_image: None,
            image_start_contexts: Vec::new(),
        }
    }

    #[cfg(test)]
    unsafe fn reset(&mut self) {
        self.dxe_core_image_handle = core::ptr::null_mut();
        self.system_table = core::ptr::null_mut();
        self.private_image_data = BTreeMap::new();
        self.current_running_image = None;
        self.image_start_contexts = Vec::new();
    }
}

// DxeCoreGlobalImageData is accessed through a mutex guard, so it is safe to
// mark it sync/send.
unsafe impl Sync for DxeCoreGlobalImageData {}
unsafe impl Send for DxeCoreGlobalImageData {}

static PRIVATE_IMAGE_DATA: tpl_lock::TplMutex<DxeCoreGlobalImageData> =
    tpl_lock::TplMutex::new(efi::TPL_NOTIFY, DxeCoreGlobalImageData::new(), "ImageLock");

// helper routine that returns an empty loaded_image::Protocol struct.
fn empty_image_info() -> efi::protocols::loaded_image::Protocol {
    efi::protocols::loaded_image::Protocol {
        revision: efi::protocols::loaded_image::REVISION,
        parent_handle: core::ptr::null_mut(),
        system_table: core::ptr::null_mut(),
        device_handle: core::ptr::null_mut(),
        file_path: core::ptr::null_mut(),
        reserved: core::ptr::null_mut(),
        load_options_size: 0,
        load_options: core::ptr::null_mut(),
        image_base: core::ptr::null_mut(),
        image_size: 0,
        image_code_type: efi::BOOT_SERVICES_CODE,
        image_data_type: efi::BOOT_SERVICES_DATA,
        unload: None,
    }
}

fn apply_image_memory_protections(pe_info: &UefiPeInfo, private_info: &PrivateImageData) {
    for section in &pe_info.sections {
        let mut attributes = efi::MEMORY_XP;
        if section.characteristics & pecoff::IMAGE_SCN_CNT_CODE == pecoff::IMAGE_SCN_CNT_CODE {
            attributes = efi::MEMORY_RO;
        }

        if section.characteristics & section_table::IMAGE_SCN_MEM_WRITE == 0
            && ((section.characteristics & section_table::IMAGE_SCN_MEM_READ) == section_table::IMAGE_SCN_MEM_READ)
        {
            attributes |= efi::MEMORY_RO;
        }

        // each section starts at image_base + virtual_address, per PE/COFF spec.
        let section_base_addr = (private_info.image_info.image_base as u64) + (section.virtual_address as u64);

        let mut capabilities = attributes;

        // we need to get the current attributes for this region and add our new attribute
        // if we can't find this range in the GCD, try the next one, but report the failure
        match dxe_services::core_get_memory_space_descriptor(section_base_addr) {
            // in the Ok case, keep the cache attributes, but remove the existing memory attributes
            // all new memory has efi::MEMORY_XP set, so we need to remove this if this is becoming a code
            // section
            Ok(desc) => {
                attributes |= desc.attributes & !efi::MEMORY_ACCESS_MASK;
                capabilities |= desc.capabilities;
            }
            Err(status) => {
                log::error!(
                    "Failed to find GCD desc for image section {section_base_addr:#X} with Status {status:#X?}",
                );
                debug_assert!(false);
                continue;
            }
        }

        // now actually set the attributes. We need to use the virtual size for the section length, but
        // we cannot rely on this to be section aligned, as some compilers rely on the loader to align this
        // We also need to ensure the capabilities are set. We set the capabilities as the old capabilities
        // plus our new attribute, as we need to ensure all existing attributes are supported by the new
        // capabilities.
        let aligned_virtual_size = if let Ok(virtual_size) = align_up(section.virtual_size, pe_info.section_alignment) {
            virtual_size as u64
        } else {
            log::error!(
                "Failed to align up section size {:#X} with alignment {:#X}",
                section.virtual_size,
                pe_info.section_alignment
            );
            debug_assert!(false);
            continue;
        };

        if let Err(status) =
            dxe_services::core_set_memory_space_capabilities(section_base_addr, aligned_virtual_size, capabilities)
        {
            // even if we fail to set the capabilities, we should still try to set the attributes, who knows, maybe we
            // will succeed
            log::error!(
                "Failed to set GCD capabilities for image section {section_base_addr:#X} with Status {status:#X?}",
            );
        }

        // this may be verbose to log, but we also have a lot of errors historically here, so let's log at info level
        // for now
        log::info!(
            "Applying image memory protections on {section_base_addr:#X} for len {aligned_virtual_size:#X} with attributes {attributes:#X}",
        );

        match dxe_services::core_set_memory_space_attributes(section_base_addr, aligned_virtual_size, attributes) {
            Ok(_) => continue,
            Err(status) => log::error!(
                "Failed to set GCD attributes for image section {section_base_addr:#X} with Status {status:#X?}",
            ),
        }
    }
}

fn remove_image_memory_protections(pe_info: &UefiPeInfo, private_info: &PrivateImageData) {
    for section in &pe_info.sections {
        // each section starts at image_base + virtual_address, per PE/COFF spec.
        let section_base_addr = (private_info.image_info.image_base as u64) + (section.virtual_address as u64);

        // we need to get the current attributes for this region and remove our attributes
        // we need to reset this to efi::MEMORY_XP so that we can merge all of the pages allocated for this image
        // together. Any unaligned memory will still have efi::MEMORY_XP set
        match dxe_services::core_get_memory_space_descriptor(section_base_addr) {
            Ok(desc) => {
                let attributes = desc.attributes & !efi::MEMORY_ATTRIBUTE_MASK | efi::MEMORY_XP;

                // now set the attributes back to only caching attrs.
                let aligned_virtual_size =
                    if let Ok(virtual_size) = align_up(section.virtual_size, pe_info.section_alignment) {
                        virtual_size as u64
                    } else {
                        log::error!(
                            "Failed to align up section size {:#X} with alignment {:#X}",
                            section.virtual_size,
                            pe_info.section_alignment,
                        );
                        debug_assert!(false);
                        continue;
                    };
                if let Err(status) =
                    dxe_services::core_set_memory_space_attributes(section_base_addr, aligned_virtual_size, attributes)
                {
                    log::error!(
                        "Failed to remove GCD attributes for image section {section_base_addr:#X} with Status {status:#X?}",
                    );
                }
            }
            Err(status) => {
                log::error!(
                    "Failed to find GCD desc for image section {section_base_addr:#X} with Status {status:#X?}, cannot remove memory protections",
                );
            }
        }
    }
}

// retrieves the dxe core image info from the hob list, and installs the
// loaded_image protocol on it to create the dxe_core image handle.
fn install_dxe_core_image(hob_list: &HobList, system_table: &mut EfiSystemTable) {
    // Retrieve the MemoryAllocationModule hob corresponding to the DXE core
    // (i.e. this driver).
    let dxe_core_hob = hob_list
        .iter()
        .find_map(|x| match x {
            Hob::MemoryAllocationModule(module) if module.module_name == guids::DXE_CORE => Some(module),
            _ => None,
        })
        .expect("Did not find MemoryAllocationModule Hob for DxeCore. Use patina_sdk::guid::DXE_CORE as FFS GUID.");

    // get exclusive access to the global private data.
    let mut private_data = PRIVATE_IMAGE_DATA.lock();

    // convert the entry point from the hob into the appropriate function
    // pointer type and save it in the private_image_data structure for the core.
    // Safety: dxe_core_hob.entry_point must be the correct and actual entry
    // point for the core.
    let entry_point = unsafe {
        transmute::<u64, extern "efiapi" fn(*mut c_void, *mut r_efi::system::SystemTable) -> r_efi::base::Status>(
            dxe_core_hob.entry_point,
        )
    };

    // create the loaded_image structure for the core and populate it with data
    // from the hob.
    let mut image_info = empty_image_info();
    image_info.system_table = private_data.system_table;
    image_info.image_base = dxe_core_hob.alloc_descriptor.memory_base_address as *mut c_void;
    image_info.image_size = dxe_core_hob.alloc_descriptor.memory_length;

    let pe_info = unsafe {
        UefiPeInfo::parse(core::slice::from_raw_parts(
            dxe_core_hob.alloc_descriptor.memory_base_address as *const u8,
            dxe_core_hob.alloc_descriptor.memory_length as usize,
        ))
        .expect("Failed to parse PE info for DXE Core")
    };

    // we do not use PrivateImageData::new() here because it
    // expects we are about to load this image and so allocates
    // an image buffer for us. We already have the image buffer
    // here as DXE Core is uniquely already loaded
    let image_buffer =
        core::ptr::slice_from_raw_parts_mut(image_info.image_base as *mut u8, image_info.image_size as usize);
    let mut private_image_data = PrivateImageData::new_with_existing_allocation(
        image_info,
        image_buffer,
        entry_point,
        &pe_info,
        dxe_core_hob.alloc_descriptor.memory_base_address,
        uefi_size_to_pages!(dxe_core_hob.alloc_descriptor.memory_length as usize),
    );

    let image_info_ptr = private_image_data.image_info.as_ref() as *const efi::protocols::loaded_image::Protocol;
    let image_info_ptr = image_info_ptr as *mut c_void;
    private_image_data.image_info_ptr = image_info_ptr;

    // install the loaded_image protocol on a new handle.
    let handle = match core_install_protocol_interface(
        Some(protocol_db::DXE_CORE_HANDLE),
        efi::protocols::loaded_image::PROTOCOL_GUID,
        image_info_ptr,
    ) {
        Err(err) => panic!("Failed to install dxe core image handle: {err:?}"),
        Ok(handle) => handle,
    };
    assert_eq!(handle, protocol_db::DXE_CORE_HANDLE);

    // register the core image with the debug image info configuration table
    initialize_debug_image_info_table(system_table);
    core_new_debug_image_info_entry(
        EfiDebugImageInfoNormal::EFI_DEBUG_IMAGE_INFO_TYPE_NORMAL,
        image_info_ptr as *const efi::protocols::loaded_image::Protocol,
        handle,
    );

    // record this handle as the new dxe_core handle.
    private_data.dxe_core_image_handle = handle;

    // store the dxe core image private data in the private image data map.
    private_data.private_image_data.insert(handle, private_image_data);
}

// loads and relocates the image in the specified slice and returns the
// associated PrivateImageData structures.
fn core_load_pe_image(
    image: &[u8],
    mut image_info: efi::protocols::loaded_image::Protocol,
) -> Result<PrivateImageData, EfiError> {
    // parse and validate the header and retrieve the image data from it.
    let pe_info = pecoff::UefiPeInfo::parse(image)
        .inspect_err(|err| log::error!("core_load_pe_image failed: UefiPeInfo::parse returned {err:?}"))
        .map_err(|_| EfiError::Unsupported)?;

    // based on the image type, determine the correct allocator and code/data types.
    let (code_type, data_type) = match pe_info.image_type {
        EFI_IMAGE_SUBSYSTEM_EFI_APPLICATION => (efi::LOADER_CODE, efi::LOADER_DATA),
        EFI_IMAGE_SUBSYSTEM_EFI_BOOT_SERVICE_DRIVER => (efi::BOOT_SERVICES_CODE, efi::BOOT_SERVICES_DATA),
        EFI_IMAGE_SUBSYSTEM_EFI_RUNTIME_DRIVER => (efi::RUNTIME_SERVICES_CODE, efi::RUNTIME_SERVICES_DATA),
        unsupported_type => {
            log::error!("core_load_pe_image_failed: unsupported image type: {unsupported_type:#x?}");
            return Err(EfiError::Unsupported);
        }
    };

    let alignment = pe_info.section_alignment as usize; // Need to align the base address with section alignment via overallocation
    let size = pe_info.size_of_image as usize;

    // the section alignment must be at least the size of a page
    if !alignment.is_multiple_of(UEFI_PAGE_SIZE) || alignment == 0 {
        log::error!(
            "core_load_pe_image_failed: section alignment of {alignment:#x?} is not a (non-zero) multiple of page size {UEFI_PAGE_SIZE:#x?}",
        );
        debug_assert!(false);
        return Err(EfiError::LoadError);
    }

    // the size of the image must be a multiple of the section alignment per PE/COFF spec
    if !size.is_multiple_of(alignment) {
        log::error!("core_load_pe_image_failed: size of image is not a multiple of the section alignment");
        debug_assert!(false);
        return Err(EfiError::LoadError);
    }

    image_info.image_size = size as u64;
    image_info.image_code_type = code_type;
    image_info.image_data_type = data_type;

    //allocate a buffer to hold the image (also updates private_info.image_info.image_base)
    let mut private_info = PrivateImageData::new(image_info, &pe_info)?;
    let loaded_image = unsafe { &mut *private_info.image_buffer };

    //load the image into the new loaded image buffer
    pecoff::load_image(&pe_info, image, loaded_image)
        .inspect_err(|err| log::error!("core_load_pe_image_failed: load_image returned status: {err:?}"))
        .map_err(|_| EfiError::LoadError)?;

    //relocate the image to the address at which it was loaded.
    let loaded_image_addr = private_info.image_info.image_base as usize;
    private_info.relocation_data = pecoff::relocate_image(&pe_info, loaded_image_addr, loaded_image, &Vec::new())
        .inspect_err(|err| log::error!("core_load_pe_image_failed: relocate_image returned status: {err:?}"))
        .map_err(|_| EfiError::LoadError)?;

    // update the entry point. Transmute is required here to cast the raw function address to the ImageEntryPoint function pointer type.
    private_info.entry_point = unsafe {
        transmute::<usize, extern "efiapi" fn(*mut c_void, *mut r_efi::system::SystemTable) -> efi::Status>(
            loaded_image_addr + pe_info.entry_point_offset,
        )
    };

    let result = pecoff::load_resource_section(&pe_info, image)
        .inspect_err(|err| log::error!("core_load_pe_image_failed: load_resource_section returned status: {err:?}"))
        .map_err(|_| EfiError::LoadError)?;

    if let Some((resource_section_offset, resource_section_size)) = result {
        private_info.allocate_resource_section(resource_section_size, alignment, code_type)?;
        if let Some(resource_slice) = private_info.hii_resource_section {
            unsafe {
                let image_buf_ref = &mut *private_info.image_buffer;
                let resource_slice = &mut *resource_slice;
                if resource_section_offset + resource_section_size <= image_buf_ref.len() {
                    resource_slice.copy_from_slice(
                        &image_buf_ref[resource_section_offset..resource_section_offset + resource_section_size],
                    );

                    log::info!("HII Resource Section found for {}.", pe_info.filename.as_deref().unwrap_or("Unknown"));
                } else {
                    log::error!(
                        "HII Resource Section offset {:#X} and size {:#X} are out of bounds for image {:?}.",
                        resource_section_offset,
                        resource_section_size,
                        pe_info.filename.as_deref().unwrap_or("Unknown")
                    );
                    debug_assert!(false);
                }
            }
        }
    }

    match pe_info.image_type {
        EFI_IMAGE_SUBSYSTEM_EFI_APPLICATION if !pe_info.nx_compat => {
            // we are trying to load an application image that is not NX compatible, likely a bootloader
            // if we are configured to allow compatibility mode, we need to activate it now. Otherwise, just continue
            // to load the image
            activate_compatibility_mode(&private_info)?;
        }
        _ => {
            // finally, update the GCD attributes for this image so that code sections have RO set and data sections
            // have XP
            apply_image_memory_protections(&pe_info, &private_info);
        }
    }

    Ok(private_info)
}

#[cfg(feature = "compatibility_mode_allowed")]
/// Activates compatibility mode for an image that is not NX compatible if the feature flag is set to allow compat mode
/// This function will map the image as RWX in the GCD and initiate compatibility mode in the GCD
fn activate_compatibility_mode(private_info: &PrivateImageData) -> Result<(), EfiError> {
    log::error!("Attempting to load an application image that is not NX compatible. Activating compatibility mode.");
    crate::gcd::activate_compatibility_mode();
    // for this image map all mem RWX preserving cache attributes if we find them
    let stripped_attrs = dxe_services::core_get_memory_space_descriptor(private_info.image_base_page)
        .map(|desc| desc.attributes & efi::CACHE_ATTRIBUTE_MASK)
        .unwrap_or(DEFAULT_CACHE_ATTR);
    if dxe_services::core_set_memory_space_attributes(
        private_info.image_base_page,
        patina_sdk::uefi_pages_to_size!(private_info.image_num_pages) as u64,
        stripped_attrs,
    )
    .is_err()
    {
        // if we failed to map this image RWX, we should still attempt to execute it, it may succeed
        log::error!(
            "Failed to set GCD attributes for image {}",
            private_info.pe_info.filename.clone().unwrap_or(String::from("Unknown"))
        );
        debug_assert!(false);
    }
    Ok(())
}

#[cfg(not(feature = "compatibility_mode_allowed"))]
/// If the compatibility_mode_allowed feature flag is not set, we will fail to load the image that would crash the
/// system with memory protections enabled
fn activate_compatibility_mode(private_info: &PrivateImageData) -> Result<(), EfiError> {
    log::error!(
        "Attempting to load {} that is not NX compatible. Compatibility mode is not allowed in this build, not loading image.",
        private_info.pe_info.filename.clone().unwrap_or(String::from("Unknown"))
    );
    Err(EfiError::LoadError)
}

extern "efiapi" fn runtime_image_protection_fixup_ebs(event: efi::Event, _context: *mut c_void) {
    let mut private_data = PRIVATE_IMAGE_DATA.lock();

    for image in private_data.private_image_data.values_mut() {
        if image.pe_info.image_type == EFI_IMAGE_SUBSYSTEM_EFI_RUNTIME_DRIVER {
            let cache_attrs = dxe_services::core_get_memory_space_descriptor(image.image_base_page)
                .map(|desc| desc.attributes & efi::CACHE_ATTRIBUTE_MASK)
                .unwrap_or(DEFAULT_CACHE_ATTR);

            match core_set_memory_space_attributes(
                image.image_base_page,
                uefi_pages_to_size!(image.image_num_pages) as u64,
                cache_attrs,
            ) {
                Ok(_) => {
                    // success, keep going
                }
                Err(status) => {
                    log::error!(
                        "Failed to set GCD attributes for runtime image {:#X?} with Status {:#X?}, may fail to relocate",
                        image.image_base_page,
                        status
                    );
                    debug_assert!(false);
                }
            };
        }
    }

    if let Err(status) = EVENT_DB.close_event(event) {
        log::error!("Failed to close image EBS event with status {status:#X?}. This should be okay.");
    }
}

// Reads an image buffer using simple file system or load file protocols.
// Return value is (image_buffer, device_handle, from_fv, authentication_status).
// Note: presently none of the supported methods return `from_fv` or `authentication_status`.
fn get_buffer_by_file_path(
    boot_policy: bool,
    file_path: *mut efi::protocols::device_path::Protocol,
) -> Result<(Vec<u8>, bool, efi::Handle, u32), EfiError> {
    if file_path.is_null() {
        Err(EfiError::InvalidParameter)?;
    }

    //TODO: EDK2 core has support for loading an image from an FV device path which is not presently supported here.
    //this is the only case that Ok((buffer, true, authentication_status)) would be returned.

    if let Ok((buffer, device_handle)) = get_file_buffer_from_sfs(file_path) {
        return Ok((buffer, false, device_handle, 0));
    }

    if !boot_policy
        && let Ok((buffer, device_handle)) =
            get_file_buffer_from_load_protocol(efi::protocols::load_file2::PROTOCOL_GUID, false, file_path)
    {
        return Ok((buffer, false, device_handle, 0));
    }

    if let Ok((buffer, device_handle)) =
        get_file_buffer_from_load_protocol(efi::protocols::load_file::PROTOCOL_GUID, boot_policy, file_path)
    {
        return Ok((buffer, false, device_handle, 0));
    }

    Err(EfiError::NotFound)
}

fn get_file_buffer_from_sfs(
    file_path: *mut efi::protocols::device_path::Protocol,
) -> Result<(Vec<u8>, efi::Handle), EfiError> {
    let (remaining_file_path, handle) =
        core_locate_device_path(efi::protocols::simple_file_system::PROTOCOL_GUID, file_path)?;

    let mut file = SimpleFile::open_volume(handle)?;

    for node in unsafe { DevicePathWalker::new(remaining_file_path) } {
        match node.header().r#type {
            efi::protocols::device_path::TYPE_MEDIA
                if node.header().sub_type == efi::protocols::device_path::Media::SUBTYPE_FILE_PATH => {} //proceed on valid path node
            efi::protocols::device_path::TYPE_END => break,
            _ => Err(EfiError::Unsupported)?,
        }
        //For MEDIA_FILE_PATH_DP, file name is in the node data, but it needs to be converted to Vec<u16> for call to open.
        let filename: Vec<u16> = node
            .data()
            .chunks_exact(2)
            .map(|x: &[u8]| {
                if let Ok(x_bytes) = x.try_into() {
                    Ok(u16::from_le_bytes(x_bytes))
                } else {
                    Err(EfiError::InvalidParameter)
                }
            })
            .collect::<Result<Vec<_>, _>>()?;

        file = file.open(filename, efi::protocols::file::MODE_READ, 0)?;
    }

    // if execution comes here, the above loop was successfully able to open all the files on the remaining device path,
    // so `file` is currently pointing to the desired file (i.e. the last node), and it just needs to be read.
    Ok((file.read()?, handle))
}

fn get_file_buffer_from_load_protocol(
    protocol: efi::Guid,
    boot_policy: bool,
    file_path: *mut efi::protocols::device_path::Protocol,
) -> Result<(Vec<u8>, efi::Handle), EfiError> {
    if !(protocol == efi::protocols::load_file::PROTOCOL_GUID || protocol == efi::protocols::load_file2::PROTOCOL_GUID)
    {
        Err(EfiError::InvalidParameter)?;
    }

    if protocol == efi::protocols::load_file2::PROTOCOL_GUID && boot_policy {
        Err(EfiError::InvalidParameter)?;
    }

    let (remaining_file_path, handle) = core_locate_device_path(protocol, file_path)?;

    let load_file = PROTOCOL_DB.get_interface_for_handle(handle, protocol)?;
    let load_file =
        unsafe { (load_file as *mut efi::protocols::load_file::Protocol).as_mut().ok_or(EfiError::Unsupported)? };

    //determine buffer size.
    let mut buffer_size = 0;
    let status = (load_file.load_file)(
        load_file,
        remaining_file_path,
        boot_policy.into(),
        core::ptr::addr_of_mut!(buffer_size),
        core::ptr::null_mut(),
    );

    match status {
        efi::Status::BUFFER_TOO_SMALL => (),                 // expected
        efi::Status::SUCCESS => Err(EfiError::DeviceError)?, // not expected for buffer_size = 0
        _ => EfiError::status_to_result(status)?,            // unexpected error.
    }

    let mut file_buffer = vec![0u8; buffer_size];
    let status = (load_file.load_file)(
        load_file,
        remaining_file_path,
        boot_policy.into(),
        core::ptr::addr_of_mut!(buffer_size),
        file_buffer.as_mut_ptr() as *mut c_void,
    );

    EfiError::status_to_result(status).map(|_| (file_buffer, handle))
}

// authenticate the given image against the Security and Security2 Architectural Protocols
fn authenticate_image(
    device_path: *mut efi::protocols::device_path::Protocol,
    image: &[u8],
    boot_policy: bool,
    from_fv: bool,
    authentication_status: u32,
) -> Result<(), EfiError> {
    let security2_protocol = unsafe {
        match PROTOCOL_DB.locate_protocol(mu_pi::protocols::security2::PROTOCOL_GUID) {
            Ok(protocol) => (protocol as *mut mu_pi::protocols::security2::Protocol).as_ref(),
            //If security protocol is not located, then assume it has not yet been produced and implicitly trust the
            //Firmware Volume.
            Err(_) => None,
        }
    };

    let security_protocol = unsafe {
        match PROTOCOL_DB.locate_protocol(mu_pi::protocols::security::PROTOCOL_GUID) {
            Ok(protocol) => (protocol as *mut mu_pi::protocols::security::Protocol).as_ref(),
            //If security protocol is not located, then assume it has not yet been produced and implicitly trust the
            //Firmware Volume.
            Err(_) => None,
        }
    };

    let mut security_status = efi::Status::SUCCESS;
    if let Some(security2) = security2_protocol {
        security_status = (security2.file_authentication)(
            security2 as *const _ as *mut mu_pi::protocols::security2::Protocol,
            device_path,
            image.as_ptr() as *const _ as *mut c_void,
            image.len(),
            boot_policy,
        );
        if security_status == efi::Status::SUCCESS && from_fv {
            let security = security_protocol.expect("Security Arch must be installed if Security2 Arch is installed");
            security_status = (security.file_authentication_state)(
                security as *const _ as *mut mu_pi::protocols::security::Protocol,
                authentication_status,
                device_path,
            );
        }
    } else if let Some(security) = security_protocol {
        security_status = (security.file_authentication_state)(
            security as *const _ as *mut mu_pi::protocols::security::Protocol,
            authentication_status,
            device_path,
        );
    }

    EfiError::status_to_result(security_status)
}

/// Loads the image specified by the device path (not yet supported) or slice.
/// * parent_image_handle - the handle of the image that is loading this one.
/// * file_path - optional device path describing where to load the image from.
/// * image - optional slice containing the image data.
///
/// One of `file_path` or `image` must be specified.
/// returns the image handle of the freshly loaded image.
pub fn core_load_image(
    boot_policy: bool,
    parent_image_handle: efi::Handle,
    file_path: *mut efi::protocols::device_path::Protocol,
    image: Option<&[u8]>,
) -> Result<(efi::Handle, Result<(), EfiError>), EfiError> {
    perf_load_image_begin(core::ptr::null_mut(), create_performance_measurement);

    if image.is_none() && file_path.is_null() {
        log::error!("failed to load image: image is none or device path is null.");
        return Err(EfiError::InvalidParameter);
    }

    PROTOCOL_DB
        .validate_handle(parent_image_handle)
        .inspect_err(|err| log::error!("failed to load image: invalid handle: {err:#x?}"))?;

    PROTOCOL_DB
        .get_interface_for_handle(parent_image_handle, efi::protocols::loaded_image::PROTOCOL_GUID)
        .inspect_err(|err| log::error!("failed to load image: failed to get loaded image interface: {err:?}"))
        .map_err(|_| EfiError::InvalidParameter)?;

    let (image_to_load, from_fv, device_handle, authentication_status) = match image {
        Some(image) => {
            // If the buffer is specified and the device_path resolves with core_locate_device_path, then use the
            // resolved handle as the device_handle. Note: the associated device path for the device_handle will
            // likely be shorter than file_path.
            if let Ok((_device_path, device_handle)) =
                core_locate_device_path(efi::protocols::device_path::PROTOCOL_GUID, file_path)
            {
                (image.to_vec(), false, device_handle, 0)
            } else {
                // (i.e. it doesn't correspond to anything that actually exists in the system)
                (image.to_vec(), false, protocol_db::INVALID_HANDLE, 0)
            }
        }
        None => get_buffer_by_file_path(boot_policy, file_path)?,
    };

    // authenticate the image
    let security_status = authenticate_image(file_path, &image_to_load, boot_policy, from_fv, authentication_status);

    // load the image.
    let mut image_info = empty_image_info();
    image_info.system_table = PRIVATE_IMAGE_DATA.lock().system_table;
    image_info.parent_handle = parent_image_handle;
    image_info.device_handle = device_handle;
    let mut fixed_file_path = None;

    if device_handle == protocol_db::INVALID_HANDLE {
        fixed_file_path = Some(file_path);
    } else if !file_path.is_null() {
        // Get the device path for the parent device
        if let Ok(device_path) =
            PROTOCOL_DB.get_interface_for_handle(device_handle, efi::protocols::device_path::PROTOCOL_GUID)
        {
            // Strip the parent device path prefix from the full device path to leave only the file node
            let (_, device_path_size) =
                device_path_node_count(device_path as *mut efi::protocols::device_path::Protocol)
                    .map_err(|status| EfiError::status_to_result(status).unwrap_err())?;
            let device_path_size_minus_end_node: usize =
                device_path_size.saturating_sub(core::mem::size_of::<efi::protocols::device_path::Protocol>());
            let file_path = unsafe { (file_path as *const u8).add(device_path_size_minus_end_node) };
            fixed_file_path = Some(file_path as *mut efi::protocols::device_path::Protocol);
        } else {
            fixed_file_path = Some(file_path);
        }
    }

    if let Some(path) = fixed_file_path
        && !path.is_null()
    {
        image_info.file_path = Box::into_raw(
            copy_device_path_to_boxed_slice(path).map_err(|status| EfiError::status_to_result(status).unwrap_err())?,
        ) as *mut efi::protocols::device_path::Protocol;
    }

    let mut private_info = core_load_pe_image(image_to_load.as_ref(), image_info)
        .inspect_err(|err| log::error!("failed to load image: core_load_pe_image failed: {err:?}"))?;

    let image_info_ptr = private_info.image_info.as_ref() as *const efi::protocols::loaded_image::Protocol;
    let image_info_ptr = image_info_ptr as *mut c_void;

    log::info!(
        "Loaded driver at {:#x?} EntryPoint={:#x?} {:}",
        private_info.image_info.image_base,
        private_info.entry_point as usize,
        private_info.pe_info.filename.as_ref().unwrap_or(&String::from("<no PDB>"))
    );

    // install the loaded_image protocol for this freshly loaded image on a new
    // handle.
    let handle = core_install_protocol_interface(None, efi::protocols::loaded_image::PROTOCOL_GUID, image_info_ptr)
        .inspect_err(|err| log::error!("failed to load image: install loaded image protocol failed: {err:?}"))?;

    // register the loaded image with the debug image info configuration table. This is done before the debugger is
    // notified so that the debugger can access the loaded image protocol before that point, e.g. so
    // that symbols can be loaded on module breakpoints.
    core_new_debug_image_info_entry(
        EfiDebugImageInfoNormal::EFI_DEBUG_IMAGE_INFO_TYPE_NORMAL,
        image_info_ptr as *const efi::protocols::loaded_image::Protocol,
        handle,
    );

    // Notify the debugger of the image load.
    patina_debugger::notify_module_load(
        private_info.pe_info.filename.as_ref().unwrap_or(&String::from("")),
        private_info.image_info.image_base as usize,
        private_info.image_info.image_size as usize,
    );

    // install the loaded_image device path protocol for the new image. If input device path is not null, then make a
    // permanent copy on the heap.
    let loaded_image_device_path = if file_path.is_null() {
        core::ptr::null_mut()
    } else {
        // make copy and convert to raw pointer to avoid drop at end of function.
        Box::into_raw(
            copy_device_path_to_boxed_slice(file_path)
                .map_err(|status| EfiError::status_to_result(status).unwrap_err())?,
        ) as *mut u8
    };

    // Register runtime images with the runtime module.
    if private_info.pe_info.image_type == EFI_IMAGE_SUBSYSTEM_EFI_RUNTIME_DRIVER {
        runtime::add_runtime_image(
            private_info.image_info.image_base,
            private_info.image_info.image_size,
            &private_info.relocation_data,
            handle,
        )
        .inspect_err(|err| log::error!("failed to load image: register runtime image failed: {err:?}"))?;
    }

    core_install_protocol_interface(
        Some(handle),
        efi::protocols::loaded_image_device_path::PROTOCOL_GUID,
        loaded_image_device_path as *mut c_void,
    )
    .inspect_err(|err| log::error!("failed to load image: install device path failed: {err:?}"))?;

    if let Some(res_section) = private_info.hii_resource_section {
        core_install_protocol_interface(
            Some(handle),
            efi::protocols::hii_package_list::PROTOCOL_GUID,
            res_section as *mut c_void,
        )
        .inspect_err(|err| log::error!("failed to load image: install HII package list failed: {err:?}"))?;
    }

    // Store the interface pointers for unload to use when uninstalling these protocol interfaces.
    private_info.image_info_ptr = image_info_ptr;
    private_info.image_device_path_ptr = file_path as *mut c_void;

    // save the private image data for this image in the private image data map.
    PRIVATE_IMAGE_DATA.lock().private_image_data.insert(handle, private_info);

    perf_load_image_end(handle, create_performance_measurement);

    // return the new handle.
    Ok((handle, security_status))
}

// Loads the image specified by the device_path (not yet supported) or
// source_buffer argument. See EFI_BOOT_SERVICES::LoadImage() API definition
// in UEFI spec for usage details.
// * boot_policy - indicates whether the image is being loaded by the boot
//                 manager from the specified device path. ignored if
//                 source_buffer is not null.
// * parent_image_handle - the caller's image handle.
// * device_path - the file path from which the image is loaded.
// * source_buffer - if not null, pointer to the memory location containing the
//                   image to be loaded.
//  * source_size - size in bytes of source_buffer. ignored if source_buffer is
//                  null.
//  * image_handle - pointer to the returned image handle that is created on
//                   successful image load.
extern "efiapi" fn load_image(
    boot_policy: efi::Boolean,
    parent_image_handle: efi::Handle,
    device_path: *mut efi::protocols::device_path::Protocol,
    source_buffer: *mut c_void,
    source_size: usize,
    image_handle: *mut efi::Handle,
) -> efi::Status {
    if image_handle.is_null() {
        return efi::Status::INVALID_PARAMETER;
    }

    let image = if source_buffer.is_null() {
        None
    } else {
        if source_size == 0 {
            return efi::Status::LOAD_ERROR;
        }
        Some(unsafe { from_raw_parts(source_buffer as *const u8, source_size) })
    };

    match core_load_image(boot_policy.into(), parent_image_handle, device_path, image) {
        Err(err) => err.into(),
        Ok((handle, security_status)) => unsafe {
            // Safety: Caller must ensure that image_handle is a valid pointer. It is null-checked above.
            image_handle.write_unaligned(handle);
            match security_status {
                Ok(()) => efi::Status::SUCCESS,
                Err(err) => err.into(),
            }
        },
    }
}

// Transfers control to the entry point of an image that was loaded by
// load_image. See EFI_BOOT_SERVICES::StartImage() API definition in UEFI spec
// for usage details.
// * image_handle - handle of the image to be started.
// * exit_data_size - pointer to receive the size, in bytes, of exit_data.
//                    if exit_data is null, this is parameter is ignored.
// * exit_data - pointer to receive a data buffer with exit data, if any.
extern "efiapi" fn start_image(
    image_handle: efi::Handle,
    exit_data_size: *mut usize,
    exit_data: *mut *mut efi::Char16,
) -> efi::Status {
    let status = core_start_image(image_handle);

    // retrieve any exit data that was provided by the entry point.
    if !exit_data_size.is_null() && !exit_data.is_null() {
        let private_data = PRIVATE_IMAGE_DATA.lock();
        if let Some(image_data) = private_data.private_image_data.get(&image_handle)
            && let Some(image_exit_data) = image_data.exit_data
<<<<<<< HEAD
        {
            unsafe {
                exit_data_size.write(image_exit_data.0);
                exit_data.write(image_exit_data.1);
=======
            && !exit_data_size.is_null()
            && !exit_data.is_null()
        {
            // Safety: Caller must ensure that exit_data_size and exit_data are valid pointers if they are non-null.
            unsafe {
                exit_data_size.write_unaligned(image_exit_data.0);
                exit_data.write_unaligned(image_exit_data.1);
>>>>>>> c33a456d
            }
        }
    }

    let image_type = PRIVATE_IMAGE_DATA.lock().private_image_data.get(&image_handle).map(|x| x.pe_info.image_type);

    if status.is_err() || image_type == Some(EFI_IMAGE_SUBSYSTEM_EFI_APPLICATION) {
        let _result = core_unload_image(image_handle, true);
    }

    match status {
        Ok(()) => efi::Status::SUCCESS,
        Err(err) => err,
    }
}

pub fn core_start_image(image_handle: efi::Handle) -> Result<(), efi::Status> {
    PROTOCOL_DB.validate_handle(image_handle)?;

    if let Some(private_data) = PRIVATE_IMAGE_DATA.lock().private_image_data.get_mut(&image_handle) {
        if private_data.started {
            Err(EfiError::InvalidParameter)?;
        }
    } else {
        Err(EfiError::InvalidParameter)?;
    }

    // allocate a buffer for the entry point stack.
    let stack = ImageStack::new(ENTRY_POINT_STACK_SIZE)?;

    perf_image_start_begin(image_handle, create_performance_measurement);

    // define a co-routine that wraps the entry point execution. this doesn't
    // run until the coroutine.resume() call below.
    let mut coroutine = Coroutine::with_stack(stack, move |yielder, image_handle| {
        let mut private_data = PRIVATE_IMAGE_DATA.lock();

        // mark the image as started and grab a copy of the private info.
        let status;
        if let Some(private_info) = private_data.private_image_data.get_mut(&image_handle) {
            private_info.started = true;
            let entry_point = private_info.entry_point;

            // save a pointer to the yielder so that exit() can use it.
            private_data.image_start_contexts.push(yielder as *const Yielder<_, _>);

            // get a copy of the system table pointer to pass to the entry point.
            let system_table = private_data.system_table;
            // drop our reference to the private data (i.e. release the lock).
            drop(private_data);

            // invoke the entry point. Code on the other side of this pointer is
            // FFI, which is inherently unsafe, but it's not  "technically" unsafe
            // from a rust standpoint since r_efi doesn't define the ImageEntryPoint
            // pointer type as "pointer to unsafe function"
            status = entry_point(image_handle, system_table);

            //safety note: any variables with "Drop" routines that need to run
            //need to be explicitly dropped before calling exit(). Since exit()
            //effectively "longjmp"s back to StartImage(), rust automatic
            //drops will not be triggered.
            exit(image_handle, status, 0, core::ptr::null_mut());
        } else {
            status = efi::Status::NOT_FOUND;
        }
        status
    });

    // Save the handle of the previously running image and update the currently
    // running image to the one we are about to invoke. In the event of nested
    // calls to StartImage(), the chain of previously running images will
    // be preserved on the stack of the various StartImage() instances.
    let mut private_data = PRIVATE_IMAGE_DATA.lock();
    let previous_image = private_data.current_running_image;
    private_data.current_running_image = Some(image_handle);
    drop(private_data);

    // switch stacks and execute the above defined coroutine to start the image.
    let status = match coroutine.resume(image_handle) {
        CoroutineResult::Yield(status) => status,
        // Note: `CoroutineResult::Return` is unexpected, since it would imply
        // that exit() failed. TODO: should panic here?
        CoroutineResult::Return(status) => status,
    };

    log::info!("start_image entrypoint exit with status: {status:x?}");

    // because we used exit() to return from the coroutine (as opposed to
    // returning naturally from it), the coroutine is marked as suspended rather
    // than complete. We need to forcibly mark the coroutine done; otherwise it
    // will try to use unwind to clean up the co-routine stack (i.e. "drop" any
    // live objects). This unwind support requires std and will panic if
    // executed.
    unsafe { coroutine.force_reset() };

    PRIVATE_IMAGE_DATA.lock().current_running_image = previous_image;

    perf_image_start_end(image_handle, create_performance_measurement);

    match status {
        efi::Status::SUCCESS => Ok(()),
        err => Err(err),
    }
}

pub fn core_unload_image(image_handle: efi::Handle, force_unload: bool) -> Result<(), efi::Status> {
    PROTOCOL_DB.validate_handle(image_handle)?;
    let private_data = PRIVATE_IMAGE_DATA.lock();
    let private_image_data =
        private_data.private_image_data.get(&image_handle).ok_or(efi::Status::INVALID_PARAMETER)?;
    let unload_function = private_image_data.image_info.unload;
    let started = private_image_data.started;
    drop(private_data); // release the image lock while unload logic executes as this function may be re-entrant.

    // if the image has been started, request that it unload, and don't unload it if
    // the unload function doesn't exist or returns an error.
    if started {
        if let Some(function) = unload_function {
            //Safety: this is unsafe (even though rust doesn't think so) because we are calling
            //into the "unload" function pointer that the image itself set. r_efi doesn't mark
            //the unload function type as unsafe - so rust reports an "unused_unsafe" since it
            //doesn't know it's unsafe. We suppress the warning and mark it unsafe anyway as a
            //warning to the future.
            #[allow(unused_unsafe)]
            unsafe {
                let status = (function)(image_handle);
                if status != efi::Status::SUCCESS {
                    Err(status)?;
                }
            }
        } else if !force_unload {
            Err(EfiError::Unsupported)?;
        }
    }
    let handles = PROTOCOL_DB.locate_handles(None).unwrap_or_default();

    core_remove_debug_image_info_entry(image_handle);

    // close any protocols opened by this image.
    for handle in handles {
        let protocols = match PROTOCOL_DB.get_protocols_on_handle(handle) {
            Err(_) => continue,
            Ok(protocols) => protocols,
        };
        for protocol in protocols {
            let open_infos = match PROTOCOL_DB.get_open_protocol_information_by_protocol(handle, protocol) {
                Err(_) => continue,
                Ok(open_infos) => open_infos,
            };
            for open_info in open_infos {
                if Some(image_handle) == open_info.agent_handle {
                    let _result = PROTOCOL_DB.remove_protocol_usage(
                        handle,
                        protocol,
                        open_info.agent_handle,
                        open_info.controller_handle,
                        Some(open_info.attributes),
                    );
                }
            }
        }
    }

    // remove the private data for this image from the private_image_data map.
    // it will get dropped when it goes out of scope at the end of the function and the pages allocated for it
    // and the image_info box along with it.
    let private_image_data = PRIVATE_IMAGE_DATA.lock().private_image_data.remove(&image_handle).unwrap();
    // remove the image and device path protocols from the image handle.
    let _ = core_uninstall_protocol_interface(
        image_handle,
        efi::protocols::loaded_image::PROTOCOL_GUID,
        private_image_data.image_info_ptr,
    );

    let _ = core_uninstall_protocol_interface(
        image_handle,
        efi::protocols::loaded_image_device_path::PROTOCOL_GUID,
        private_image_data.image_device_path_ptr,
    );

    // Remove runtime image if it is one.
    if private_image_data.pe_info.image_type == EFI_IMAGE_SUBSYSTEM_EFI_RUNTIME_DRIVER
        && let Err(err) = runtime::remove_runtime_image(image_handle)
    {
        log::error!("Failed to remove runtime image for handle {image_handle:?}: {err:?}");
    }

    // we have to remove the memory protections from the image sections before freeing the image buffer, because
    // core_free_pages expects the memory being freed to be in a single continuous memory descriptor, which is not
    // true when we've changed the attributes per section
    remove_image_memory_protections(&private_image_data.pe_info, &private_image_data);

    Ok(())
}

extern "efiapi" fn unload_image(image_handle: efi::Handle) -> efi::Status {
    match core_unload_image(image_handle, false) {
        Ok(()) => efi::Status::SUCCESS,
        Err(err) => err,
    }
}

// Terminates a loaded EFI image and returns control to boot services.
// See EFI_BOOT_SERVICES::Exit() API definition in UEFI spec for usage details.
// * image_handle - the handle of the currently running image.
// * exit_status - the exit status for the image.
// * exit_data_size - the size of the exit_data buffer, if exit_data is not
//                    null.
// * exit_data - optional buffer of data provided by the caller.
extern "efiapi" fn exit(
    image_handle: efi::Handle,
    status: efi::Status,
    exit_data_size: usize,
    exit_data: *mut efi::Char16,
) -> efi::Status {
    let started = match PRIVATE_IMAGE_DATA.lock().private_image_data.get(&image_handle) {
        Some(image_data) => image_data.started,
        None => return efi::Status::INVALID_PARAMETER,
    };

    // if not started, just unload the image.
    if !started {
        return match core_unload_image(image_handle, true) {
            Ok(()) => efi::Status::SUCCESS,
            Err(_err) => efi::Status::INVALID_PARAMETER,
        };
    }

    // image has been started - check the currently running image.
    let mut private_data = PRIVATE_IMAGE_DATA.lock();
    if Some(image_handle) != private_data.current_running_image {
        return efi::Status::INVALID_PARAMETER;
    }

    // save the exit data, if present, into the private_image_data for this
    // image for start_image to retrieve and return.
    if exit_data_size != 0
        && !exit_data.is_null()
        && let Some(image_data) = private_data.private_image_data.get_mut(&image_handle)
    {
        image_data.exit_data = Some((exit_data_size, exit_data));
    }

    // retrieve the yielder that was saved in the start_image entry point
    // coroutine wrapper.
    // safety note: this assumes that the top of the image_start_contexts stack
    // is the currently running image.
    if let Some(yielder) = private_data.image_start_contexts.pop() {
        let yielder = unsafe { &*yielder };
        drop(private_data);

        // safety note: any variables with "Drop" routines that need to run
        // need to be explicitly dropped before calling suspend(). Since suspend()
        // effectively "longjmp"s back to StartImage(), rust automatic
        // drops will not be triggered.

        // transfer control back to start_image by calling the suspend function on
        // yielder. This will switch stacks back to the start_image that invoked
        // the entry point coroutine.
        yielder.suspend(status);
    }

    //should never reach here, but rust doesn't know that.
    efi::Status::ACCESS_DENIED
}

/// Initializes image services for the DXE core.
pub fn init_image_support(hob_list: &HobList, system_table: &mut EfiSystemTable) {
    // initialize system table entry in private global.
    let mut private_data = PRIVATE_IMAGE_DATA.lock();
    private_data.system_table = system_table.as_ptr() as *mut efi::SystemTable;
    drop(private_data);

    // install the image protocol for the dxe_core.
    install_dxe_core_image(hob_list, system_table);

    // set up exit boot services callback
    let _ = EVENT_DB
        .create_event(
            efi::EVT_NOTIFY_SIGNAL,
            efi::TPL_CALLBACK,
            Some(runtime_image_protection_fixup_ebs),
            None,
            Some(efi::EVENT_GROUP_EXIT_BOOT_SERVICES),
        )
        .expect("Failed to create callback for runtime image memory protection fixups.");

    //set up imaging services
    system_table.boot_services_mut().load_image = load_image;
    system_table.boot_services_mut().start_image = start_image;
    system_table.boot_services_mut().unload_image = unload_image;
    system_table.boot_services_mut().exit = exit;
}

#[cfg(test)]
#[coverage(off)]
mod tests {
    extern crate std;
    use super::{empty_image_info, get_buffer_by_file_path, load_image};
    use crate::{
        image::{PRIVATE_IMAGE_DATA, exit, start_image, unload_image},
        protocol_db,
        protocols::{PROTOCOL_DB, core_install_protocol_interface},
        systemtables::{SYSTEM_TABLE, init_system_table},
        test_collateral, test_support,
    };
    use core::{ffi::c_void, sync::atomic::AtomicBool};
    use patina_sdk::error::EfiError;
    use r_efi::efi;
    use std::{fs::File, io::Read};

    fn with_locked_state<F: Fn() + std::panic::RefUnwindSafe>(f: F) {
        test_support::with_global_lock(|| unsafe {
            test_support::init_test_gcd(None);
            test_support::init_test_protocol_db();
            init_system_table();
            init_test_image_support();
            f();
        })
        .unwrap();
    }

    unsafe fn init_test_image_support() {
        unsafe { PRIVATE_IMAGE_DATA.lock().reset() };

        const DXE_CORE_MEMORY_SIZE: usize = 0x10000;
        let dxe_core_memory_base: Vec<u64> = Vec::with_capacity(DXE_CORE_MEMORY_SIZE);

        let mut private_data = PRIVATE_IMAGE_DATA.lock();
        let mut binding = SYSTEM_TABLE.lock();
        let system_table = binding.as_mut().unwrap();
        private_data.system_table = system_table.as_ptr() as *mut efi::SystemTable;

        let mut image_info = empty_image_info();
        image_info.system_table = private_data.system_table;
        image_info.image_base = dxe_core_memory_base.as_ptr() as *mut c_void;
        image_info.image_size = DXE_CORE_MEMORY_SIZE as u64;

        let image_info_ptr = &image_info as *const efi::protocols::loaded_image::Protocol;
        let image_info_ptr = image_info_ptr as *mut c_void;

        // install the loaded_image protocol on a new handle.
        let _ = match core_install_protocol_interface(
            Some(protocol_db::DXE_CORE_HANDLE),
            efi::protocols::loaded_image::PROTOCOL_GUID,
            image_info_ptr,
        ) {
            Err(err) => panic!("Failed to install dxe core image handle: {err:?}"),
            Ok(handle) => handle,
        };

        //set up imaging services
        system_table.boot_services_mut().load_image = load_image;
        system_table.boot_services_mut().start_image = start_image;
        system_table.boot_services_mut().unload_image = unload_image;
        system_table.boot_services_mut().exit = exit;
    }

    #[test]
    fn load_image_should_load_the_image() {
        with_locked_state(|| {
            let mut test_file =
                File::open(test_collateral!("test_image_msvc_hii.pe32")).expect("failed to open test file.");
            let mut image: Vec<u8> = Vec::new();
            test_file.read_to_end(&mut image).expect("failed to read test file");

            let mut image_handle: efi::Handle = core::ptr::null_mut();
            let status = load_image(
                false.into(),
                protocol_db::DXE_CORE_HANDLE,
                core::ptr::null_mut(),
                image.as_mut_ptr() as *mut c_void,
                image.len(),
                core::ptr::addr_of_mut!(image_handle),
            );
            assert_eq!(status, efi::Status::SUCCESS);

            let private_data = PRIVATE_IMAGE_DATA.lock();
            let image_data = private_data.private_image_data.get(&image_handle).unwrap();
            let image_buf_len = unsafe { (&*image_data.image_buffer).len() as usize };
            assert_eq!(image_buf_len, image_data.image_info.image_size as usize);
            assert_eq!(image_data.image_info.image_data_type, efi::BOOT_SERVICES_DATA);
            assert_eq!(image_data.image_info.image_code_type, efi::BOOT_SERVICES_CODE);
            assert_ne!(image_data.entry_point as usize, 0);
            assert!(!image_data.relocation_data.is_empty());
            assert!(image_data.hii_resource_section.is_some());
        });
    }

    #[test]
    fn load_image_should_authenticate_the_image_with_security_arch() {
        with_locked_state(|| {
            let mut test_file =
                File::open(test_collateral!("test_image_msvc_hii.pe32")).expect("failed to open test file.");
            let mut image: Vec<u8> = Vec::new();
            test_file.read_to_end(&mut image).expect("failed to read test file");

            // Mock Security Arch protocol
            static SECURITY_CALL_EXECUTED: AtomicBool = AtomicBool::new(false);
            extern "efiapi" fn mock_file_authentication_state(
                this: *mut mu_pi::protocols::security::Protocol,
                authentication_status: u32,
                file: *mut efi::protocols::device_path::Protocol,
            ) -> efi::Status {
                assert!(!this.is_null());
                assert_eq!(authentication_status, 0);
                assert!(file.is_null()); //null device path passed to core_load_image, below.
                SECURITY_CALL_EXECUTED.store(true, core::sync::atomic::Ordering::SeqCst);
                efi::Status::SUCCESS
            }

            let security_protocol =
                mu_pi::protocols::security::Protocol { file_authentication_state: mock_file_authentication_state };

            PROTOCOL_DB
                .install_protocol_interface(
                    None,
                    mu_pi::protocols::security::PROTOCOL_GUID,
                    &security_protocol as *const _ as *mut _,
                )
                .unwrap();

            let mut image_handle: efi::Handle = core::ptr::null_mut();
            let status = load_image(
                false.into(),
                protocol_db::DXE_CORE_HANDLE,
                core::ptr::null_mut(),
                image.as_mut_ptr() as *mut c_void,
                image.len(),
                core::ptr::addr_of_mut!(image_handle),
            );
            assert_eq!(status, efi::Status::SUCCESS);

            assert!(SECURITY_CALL_EXECUTED.load(core::sync::atomic::Ordering::SeqCst));

            let private_data = PRIVATE_IMAGE_DATA.lock();
            let image_data = private_data.private_image_data.get(&image_handle).unwrap();
            let image_buf_len = unsafe { (&*image_data.image_buffer).len() as usize };
            assert_eq!(image_buf_len, image_data.image_info.image_size as usize);
            assert_eq!(image_data.image_info.image_data_type, efi::BOOT_SERVICES_DATA);
            assert_eq!(image_data.image_info.image_code_type, efi::BOOT_SERVICES_CODE);
            assert_ne!(image_data.entry_point as usize, 0);
            assert!(!image_data.relocation_data.is_empty());
            assert!(image_data.hii_resource_section.is_some());
        });
    }

    #[test]
    fn load_image_should_authenticate_the_image_with_security2_arch() {
        with_locked_state(|| {
            let mut test_file =
                File::open(test_collateral!("test_image_msvc_hii.pe32")).expect("failed to open test file.");
            let mut image: Vec<u8> = Vec::new();
            test_file.read_to_end(&mut image).expect("failed to read test file");

            // Mock Security Arch protocol
            extern "efiapi" fn mock_file_authentication_state(
                _this: *mut mu_pi::protocols::security::Protocol,
                _authentication_status: u32,
                _file: *mut efi::protocols::device_path::Protocol,
            ) -> efi::Status {
                // should not be called, since `from_fv` is not presently true in our implementation for any
                // source of FV, which means only Security2 should be used.
                unreachable!()
            }

            let security_protocol =
                mu_pi::protocols::security::Protocol { file_authentication_state: mock_file_authentication_state };

            PROTOCOL_DB
                .install_protocol_interface(
                    None,
                    mu_pi::protocols::security::PROTOCOL_GUID,
                    &security_protocol as *const _ as *mut _,
                )
                .unwrap();

            // Mock Security2 Arch protocol
            static SECURITY2_CALL_EXECUTED: AtomicBool = AtomicBool::new(false);
            extern "efiapi" fn mock_file_authentication(
                this: *mut mu_pi::protocols::security2::Protocol,
                file: *mut efi::protocols::device_path::Protocol,
                file_buffer: *mut c_void,
                file_size: usize,
                boot_policy: bool,
            ) -> efi::Status {
                assert!(!this.is_null());
                assert!(file.is_null()); //null device path passed to core_load_image, below.
                assert!(!file_buffer.is_null());
                assert!(file_size > 0);
                assert!(!boot_policy);
                SECURITY2_CALL_EXECUTED.store(true, core::sync::atomic::Ordering::SeqCst);
                efi::Status::SUCCESS
            }

            let security2_protocol =
                mu_pi::protocols::security2::Protocol { file_authentication: mock_file_authentication };

            PROTOCOL_DB
                .install_protocol_interface(
                    None,
                    mu_pi::protocols::security2::PROTOCOL_GUID,
                    &security2_protocol as *const _ as *mut _,
                )
                .unwrap();

            let mut image_handle: efi::Handle = core::ptr::null_mut();
            let status = load_image(
                false.into(),
                protocol_db::DXE_CORE_HANDLE,
                core::ptr::null_mut(),
                image.as_mut_ptr() as *mut c_void,
                image.len(),
                core::ptr::addr_of_mut!(image_handle),
            );
            assert_eq!(status, efi::Status::SUCCESS);

            assert!(SECURITY2_CALL_EXECUTED.load(core::sync::atomic::Ordering::SeqCst));

            let private_data = PRIVATE_IMAGE_DATA.lock();
            let image_data = private_data.private_image_data.get(&image_handle).unwrap();
            let image_buf_len = unsafe { (&*image_data.image_buffer).len() as usize };
            assert_eq!(image_buf_len, image_data.image_info.image_size as usize);
            assert_eq!(image_data.image_info.image_data_type, efi::BOOT_SERVICES_DATA);
            assert_eq!(image_data.image_info.image_code_type, efi::BOOT_SERVICES_CODE);
            assert_ne!(image_data.entry_point as usize, 0);
            assert!(!image_data.relocation_data.is_empty());
            assert!(image_data.hii_resource_section.is_some());
        });
    }

    #[test]
    fn start_image_should_start_image() {
        with_locked_state(|| {
            let mut test_file =
                File::open(test_collateral!("RustImageTestDxe.efi")).expect("failed to open test file.");
            let mut image: Vec<u8> = Vec::new();
            test_file.read_to_end(&mut image).expect("failed to read test file");

            let mut image_handle: efi::Handle = core::ptr::null_mut();
            let status = load_image(
                false.into(),
                protocol_db::DXE_CORE_HANDLE,
                core::ptr::null_mut(),
                image.as_mut_ptr() as *mut c_void,
                image.len(),
                core::ptr::addr_of_mut!(image_handle),
            );
            assert_eq!(status, efi::Status::SUCCESS);

            // Getting the image loaded into a buffer that is executable would require OS-specific interactions. This means that
            // all the memory backing our test GCD instance is likely to be marked "NX" - which makes it hard for start_image to
            // jump to it.
            // To allow testing of start_image, override the image entrypoint pointer so that it points to a stub routine
            // in this test - because it is part of the test executable and not part of the "load_image" buffer, it can be
            // executed.
            static ENTRY_POINT_RAN: AtomicBool = AtomicBool::new(false);
            pub extern "efiapi" fn test_entry_point(
                _image_handle: *mut core::ffi::c_void,
                _system_table: *mut r_efi::system::SystemTable,
            ) -> efi::Status {
                println!("test_entry_point executed.");
                ENTRY_POINT_RAN.store(true, core::sync::atomic::Ordering::Relaxed);
                efi::Status::SUCCESS
            }
            let mut private_data = PRIVATE_IMAGE_DATA.lock();
            let image_data = private_data.private_image_data.get_mut(&image_handle).unwrap();
            image_data.entry_point = test_entry_point;
            drop(private_data);

            let mut exit_data_size = 0;
            let mut exit_data: *mut u16 = core::ptr::null_mut();
            let status =
                start_image(image_handle, core::ptr::addr_of_mut!(exit_data_size), core::ptr::addr_of_mut!(exit_data));
            assert_eq!(status, efi::Status::SUCCESS);
            assert!(ENTRY_POINT_RAN.load(core::sync::atomic::Ordering::Relaxed));

            let mut private_data = PRIVATE_IMAGE_DATA.lock();
            let image_data = private_data.private_image_data.get_mut(&image_handle).unwrap();
            assert!(image_data.started);
            drop(private_data);
        });
    }

    #[test]
    fn start_image_error_status_should_unload_image() {
        with_locked_state(|| {
            let mut test_file =
                File::open(test_collateral!("RustImageTestDxe.efi")).expect("failed to open test file.");
            let mut image: Vec<u8> = Vec::new();
            test_file.read_to_end(&mut image).expect("failed to read test file");

            let mut image_handle: efi::Handle = core::ptr::null_mut();
            let status = load_image(
                false.into(),
                protocol_db::DXE_CORE_HANDLE,
                core::ptr::null_mut(),
                image.as_mut_ptr() as *mut c_void,
                image.len(),
                core::ptr::addr_of_mut!(image_handle),
            );
            assert_eq!(status, efi::Status::SUCCESS);

            // Getting the image loaded into a buffer that is executable would require OS-specific interactions. This means that
            // all the memory backing our test GCD instance is likely to be marked "NX" - which makes it hard for start_image to
            // jump to it.
            // To allow testing of start_image, override the image entrypoint pointer so that it points to a stub routine
            // in this test - because it is part of the test executable and not part of the "load_image" buffer, it will not be
            // in memory marked NX and can be executed. Since this test is designed to test the load and start framework and not
            // the test driver, this will not reduce coverage of what is being tested here.
            static ENTRY_POINT_RAN: AtomicBool = AtomicBool::new(false);
            extern "efiapi" fn test_entry_point(
                _image_handle: *mut core::ffi::c_void,
                _system_table: *mut r_efi::system::SystemTable,
            ) -> efi::Status {
                log::info!("test_entry_point executed.");
                ENTRY_POINT_RAN.store(true, core::sync::atomic::Ordering::Relaxed);
                efi::Status::UNSUPPORTED
            }
            let mut private_data = PRIVATE_IMAGE_DATA.lock();
            let image_data = private_data.private_image_data.get_mut(&image_handle).unwrap();
            image_data.entry_point = test_entry_point;
            drop(private_data);

            let mut exit_data_size = 0;
            let mut exit_data: *mut u16 = core::ptr::null_mut();
            let status =
                start_image(image_handle, core::ptr::addr_of_mut!(exit_data_size), core::ptr::addr_of_mut!(exit_data));
            assert_eq!(status, efi::Status::UNSUPPORTED);
            assert!(ENTRY_POINT_RAN.load(core::sync::atomic::Ordering::Relaxed));

            let private_data = PRIVATE_IMAGE_DATA.lock();
            assert!(!private_data.private_image_data.contains_key(&image_handle));
            drop(private_data);
        });
    }

    #[test]
    fn unload_non_started_image_should_unload_the_image() {
        with_locked_state(|| {
            let mut test_file =
                File::open(test_collateral!("RustImageTestDxe.efi")).expect("failed to open test file.");
            let mut image: Vec<u8> = Vec::new();
            test_file.read_to_end(&mut image).expect("failed to read test file");

            let mut image_handle: efi::Handle = core::ptr::null_mut();
            let status = load_image(
                false.into(),
                protocol_db::DXE_CORE_HANDLE,
                core::ptr::null_mut(),
                image.as_mut_ptr() as *mut c_void,
                image.len(),
                core::ptr::addr_of_mut!(image_handle),
            );
            assert_eq!(status, efi::Status::SUCCESS);

            let status = unload_image(image_handle);
            assert_eq!(status, efi::Status::SUCCESS);

            let private_data = PRIVATE_IMAGE_DATA.lock();
            assert!(!private_data.private_image_data.contains_key(&image_handle));
        });
    }

    #[test]
    fn get_buffer_by_file_path_should_fail_if_no_file_support() {
        with_locked_state(|| {
            assert_eq!(get_buffer_by_file_path(true, core::ptr::null_mut()), Err(EfiError::InvalidParameter));

            //build a device path as a byte array for the test.
            let mut device_path_bytes = [
                efi::protocols::device_path::TYPE_MEDIA,
                efi::protocols::device_path::Media::SUBTYPE_FILE_PATH,
                0x8, //length[0]
                0x0, //length[1]
                0x41,
                0x00, //'A' (as CHAR16)
                0x00,
                0x00, //NULL (as CHAR16)
                efi::protocols::device_path::Media::SUBTYPE_FILE_PATH,
                0x8, //length[0]
                0x0, //length[1]
                0x42,
                0x00, //'B' (as CHAR16)
                0x00,
                0x00, //NULL (as CHAR16)
                efi::protocols::device_path::Media::SUBTYPE_FILE_PATH,
                0x8, //length[0]
                0x0, //length[1]
                0x43,
                0x00, //'C' (as CHAR16)
                0x00,
                0x00, //NULL (as CHAR16)
                efi::protocols::device_path::TYPE_END,
                efi::protocols::device_path::End::SUBTYPE_ENTIRE,
                0x4,  //length[0]
                0x00, //length[1]
            ];
            let device_path_ptr = device_path_bytes.as_mut_ptr() as *mut efi::protocols::device_path::Protocol;

            assert_eq!(get_buffer_by_file_path(true, device_path_ptr), Err(EfiError::NotFound));
        });
    }

    // mock file support.
    extern "efiapi" fn file_read(
        _this: *mut efi::protocols::file::Protocol,
        buffer_size: *mut usize,
        buffer: *mut c_void,
    ) -> efi::Status {
        let mut test_file = File::open(test_collateral!("RustImageTestDxe.efi")).expect("failed to open test file.");
        unsafe {
            let slice = core::slice::from_raw_parts_mut(buffer as *mut u8, *buffer_size);
            let read_bytes = test_file.read(slice).unwrap();
            buffer_size.write(read_bytes);
        }
        efi::Status::SUCCESS
    }

    extern "efiapi" fn file_close(_this: *mut efi::protocols::file::Protocol) -> efi::Status {
        efi::Status::SUCCESS
    }

    extern "efiapi" fn file_info(
        _this: *mut efi::protocols::file::Protocol,
        _prot: *mut efi::Guid,
        size: *mut usize,
        buffer: *mut c_void,
    ) -> efi::Status {
        let test_file = File::open(test_collateral!("RustImageTestDxe.efi")).expect("failed to open test file.");
        let file_info = efi::protocols::file::Info {
            size: core::mem::size_of::<efi::protocols::file::Info>() as u64,
            file_size: test_file.metadata().unwrap().len(),
            physical_size: test_file.metadata().unwrap().len(),
            create_time: Default::default(),
            last_access_time: Default::default(),
            modification_time: Default::default(),
            attribute: 0,
            file_name: [0; 0],
        };
        let file_info_ptr = Box::into_raw(Box::new(file_info));

        let mut status = efi::Status::SUCCESS;
        unsafe {
            if *size >= (*file_info_ptr).size.try_into().unwrap() {
                core::ptr::copy(file_info_ptr, buffer as *mut efi::protocols::file::Info, 1);
            } else {
                status = efi::Status::BUFFER_TOO_SMALL;
            }
            size.write((*file_info_ptr).size.try_into().unwrap());
        }

        status
    }

    extern "efiapi" fn file_open(
        _this: *mut efi::protocols::file::Protocol,
        new_handle: *mut *mut efi::protocols::file::Protocol,
        _filename: *mut efi::Char16,
        _open_mode: u64,
        _attributes: u64,
    ) -> efi::Status {
        let file_ptr = get_file_protocol_mock();
        unsafe {
            new_handle.write(file_ptr);
        }
        efi::Status::SUCCESS
    }

    extern "efiapi" fn file_set_position(_this: *mut efi::protocols::file::Protocol, _pos: u64) -> efi::Status {
        efi::Status::SUCCESS
    }

    extern "efiapi" fn unimplemented_extern() {
        unimplemented!();
    }

    fn get_file_protocol_mock() -> *mut efi::protocols::file::Protocol {
        // mock file interface
        #[allow(clippy::missing_transmute_annotations)]
        let file = efi::protocols::file::Protocol {
            revision: efi::protocols::file::LATEST_REVISION,
            open: file_open,
            close: file_close,
            delete: unsafe { core::mem::transmute(unimplemented_extern as extern "efiapi" fn()) },
            read: file_read,
            write: unsafe { core::mem::transmute(unimplemented_extern as extern "efiapi" fn()) },
            get_position: unsafe { core::mem::transmute(unimplemented_extern as extern "efiapi" fn()) },
            set_position: file_set_position,
            get_info: file_info,
            set_info: unsafe { core::mem::transmute(unimplemented_extern as extern "efiapi" fn()) },
            flush: unsafe { core::mem::transmute(unimplemented_extern as extern "efiapi" fn()) },
            open_ex: unsafe { core::mem::transmute(unimplemented_extern as extern "efiapi" fn()) },
            read_ex: unsafe { core::mem::transmute(unimplemented_extern as extern "efiapi" fn()) },
            write_ex: unsafe { core::mem::transmute(unimplemented_extern as extern "efiapi" fn()) },
            flush_ex: unsafe { core::mem::transmute(unimplemented_extern as extern "efiapi" fn()) },
        };
        //deliberately leak for simplicity.
        Box::into_raw(Box::new(file))
    }

    //build a "root device path". Note that for simplicity, this doesn't model a typical device path which would be
    //more complex than this.
    const ROOT_DEVICE_PATH_BYTES: [u8; 12] = [
        efi::protocols::device_path::TYPE_MEDIA,
        efi::protocols::device_path::Media::SUBTYPE_FILE_PATH,
        0x8, //length[0]
        0x0, //length[1]
        0x41,
        0x00, //'A' (as CHAR16)
        0x00,
        0x00, //NULL (as CHAR16)
        efi::protocols::device_path::TYPE_END,
        efi::protocols::device_path::End::SUBTYPE_ENTIRE,
        0x4,  //length[0]
        0x00, //length[1]
    ];

    //build a full device path (note: not intended to be necessarily what would happen on a real system, which would
    //potentially have a larger device path e.g. with hardware nodes etc).
    const FULL_DEVICE_PATH_BYTES: [u8; 28] = [
        efi::protocols::device_path::TYPE_MEDIA,
        efi::protocols::device_path::Media::SUBTYPE_FILE_PATH,
        0x8, //length[0]
        0x0, //length[1]
        0x41,
        0x00, //'A' (as CHAR16)
        0x00,
        0x00, //NULL (as CHAR16)
        efi::protocols::device_path::TYPE_MEDIA,
        efi::protocols::device_path::Media::SUBTYPE_FILE_PATH,
        0x8, //length[0]
        0x0, //length[1]
        0x42,
        0x00, //'B' (as CHAR16)
        0x00,
        0x00, //NULL (as CHAR16)
        efi::protocols::device_path::TYPE_MEDIA,
        efi::protocols::device_path::Media::SUBTYPE_FILE_PATH,
        0x8, //length[0]
        0x0, //length[1]
        0x43,
        0x00, //'C' (as CHAR16)
        0x00,
        0x00, //NULL (as CHAR16)
        efi::protocols::device_path::TYPE_END,
        efi::protocols::device_path::End::SUBTYPE_ENTIRE,
        0x4,  //length[0]
        0x00, //length[1]
    ];

    #[test]
    fn get_buffer_by_file_path_should_work_over_sfs() {
        with_locked_state(|| {
            extern "efiapi" fn open_volume(
                _this: *mut efi::protocols::simple_file_system::Protocol,
                root: *mut *mut efi::protocols::file::Protocol,
            ) -> efi::Status {
                let file_ptr = get_file_protocol_mock();
                unsafe {
                    root.write(file_ptr);
                }
                efi::Status::SUCCESS
            }

            //build a mock SFS protocol.
            let protocol = efi::protocols::simple_file_system::Protocol {
                revision: efi::protocols::simple_file_system::REVISION,
                open_volume,
            };

            //Note: deliberate leak for simplicity.
            let protocol_ptr = Box::into_raw(Box::new(protocol));
            let handle = core_install_protocol_interface(
                None,
                efi::protocols::simple_file_system::PROTOCOL_GUID,
                protocol_ptr as *mut c_void,
            )
            .unwrap();

            //deliberate leak
            let root_device_path_ptr = Box::into_raw(Box::new(ROOT_DEVICE_PATH_BYTES)) as *mut u8
                as *mut efi::protocols::device_path::Protocol;

            core_install_protocol_interface(
                Some(handle),
                efi::protocols::device_path::PROTOCOL_GUID,
                root_device_path_ptr as *mut c_void,
            )
            .unwrap();

            let mut full_device_path_bytes = FULL_DEVICE_PATH_BYTES;

            let device_path_ptr = full_device_path_bytes.as_mut_ptr() as *mut efi::protocols::device_path::Protocol;

            let mut test_file =
                File::open(test_collateral!("RustImageTestDxe.efi")).expect("failed to open test file.");
            let mut image: Vec<u8> = Vec::new();
            test_file.read_to_end(&mut image).expect("failed to read test file");

            assert_eq!(get_buffer_by_file_path(true, device_path_ptr), Ok((image, false, handle, 0)));
        });
    }

    #[test]
    fn get_buffer_by_file_path_should_work_over_load_protocol() {
        with_locked_state(|| {
            extern "efiapi" fn load_file(
                _this: *mut efi::protocols::load_file::Protocol,
                _file_path: *mut efi::protocols::device_path::Protocol,
                _boot_policy: efi::Boolean,
                buffer_size: *mut usize,
                buffer: *mut c_void,
            ) -> efi::Status {
                let mut test_file =
                    File::open(test_collateral!("RustImageTestDxe.efi")).expect("failed to open test file.");
                let status;
                unsafe {
                    if *buffer_size < test_file.metadata().unwrap().len() as usize {
                        buffer_size.write(test_file.metadata().unwrap().len() as usize);
                        status = efi::Status::BUFFER_TOO_SMALL;
                    } else {
                        let slice = core::slice::from_raw_parts_mut(buffer as *mut u8, *buffer_size);
                        let read_bytes = test_file.read(slice).unwrap();
                        buffer_size.write(read_bytes);
                        status = efi::Status::SUCCESS;
                    }
                }
                status
            }

            let protocol = efi::protocols::load_file::Protocol { load_file };
            //Note: deliberate leak for simplicity.
            let protocol_ptr = Box::into_raw(Box::new(protocol));
            let handle = core_install_protocol_interface(
                None,
                efi::protocols::load_file::PROTOCOL_GUID,
                protocol_ptr as *mut c_void,
            )
            .unwrap();

            //deliberate leak
            let root_device_path_ptr = Box::into_raw(Box::new(ROOT_DEVICE_PATH_BYTES)) as *mut u8
                as *mut efi::protocols::device_path::Protocol;

            core_install_protocol_interface(
                Some(handle),
                efi::protocols::device_path::PROTOCOL_GUID,
                root_device_path_ptr as *mut c_void,
            )
            .unwrap();

            let mut full_device_path_bytes = FULL_DEVICE_PATH_BYTES;

            let device_path_ptr = full_device_path_bytes.as_mut_ptr() as *mut efi::protocols::device_path::Protocol;

            let mut test_file =
                File::open(test_collateral!("RustImageTestDxe.efi")).expect("failed to open test file.");
            let mut image: Vec<u8> = Vec::new();
            test_file.read_to_end(&mut image).expect("failed to read test file");

            assert_eq!(get_buffer_by_file_path(true, device_path_ptr), Ok((image, false, handle, 0)));
        });
    }
}<|MERGE_RESOLUTION|>--- conflicted
+++ resolved
@@ -1163,12 +1163,6 @@
         let private_data = PRIVATE_IMAGE_DATA.lock();
         if let Some(image_data) = private_data.private_image_data.get(&image_handle)
             && let Some(image_exit_data) = image_data.exit_data
-<<<<<<< HEAD
-        {
-            unsafe {
-                exit_data_size.write(image_exit_data.0);
-                exit_data.write(image_exit_data.1);
-=======
             && !exit_data_size.is_null()
             && !exit_data.is_null()
         {
@@ -1176,7 +1170,6 @@
             unsafe {
                 exit_data_size.write_unaligned(image_exit_data.0);
                 exit_data.write_unaligned(image_exit_data.1);
->>>>>>> c33a456d
             }
         }
     }
