--- conflicted
+++ resolved
@@ -41,13 +41,7 @@
         .init_memory(hob_list) // We can make allocations now!
         // Add any config knob functions for post-gcd-init Core
         // .with_some_config(true)
-<<<<<<< HEAD
-        .with_config(patina_samples::Name("World"))
         .with_service(patina_ffs_extractors::CompositeSectionExtractor::default())
-        .with_component(patina_samples::log_hello)
-=======
-        .with_service(patina_ffs_extractors::CompositeSectionExtractor::default())
->>>>>>> c33a456d
         .start()
 }
 
