[config]
default_to_workspace = false

[env]
RUSTC_BOOTSTRAP = 1
NO_STD_FLAGS = "--profile ${RUSTC_PROFILE} -Zbuild-std=core,compiler_builtins,alloc -Zbuild-std-features=compiler-builtins-mem -Zunstable-options --timings=html"
STD_FLAGS = "--profile ${RUSTC_PROFILE} --features std"
<<<<<<< HEAD
TEST_FLAGS = { value = "--features enable_patina_tests test_new_from_ptr_invalid_ptr_returns_error", condition = { env_not_set = ["TEST_FLAGS"] } }
COV_FLAGS = { value = "--features enable_patina_tests --workspace --out html --out xml --exclude-files **/tests/* --exclude-files **/benches/* --exclude patina_test_macro", condition = { env_not_set = ["COV_FLAGS"] } }
=======
TEST_FLAGS = { value = "--features enable_patina_tests", condition = { env_not_set = ["TEST_FLAGS"] } }
COV_FLAGS = { value = "--features enable_patina_tests --workspace --out html --out xml --exclude-files **/tests/* --exclude-files **/benches/*", condition = { env_not_set = ["COV_FLAGS"] } }
>>>>>>> 55928cb8
RUSTDOCFLAGS = "-D warnings -D missing_docs"

[env.development]
RUSTC_PROFILE = "dev"

[env.release]
RUSTC_PROFILE = "release"

[tasks.individual-package-targets]
script_runner = "@duckscript"
script = '''
args = get_env CARGO_MAKE_TASK_ARGS

if is_empty ${args}
  exit
end

1 = array ""
2 = split ${args} ,
3 = array_concat ${1} ${2}
joined_args = array_join ${3} " -p "
release ${1}
release ${2}
release ${3}

joined_args = trim ${joined_args}
set_env INDIVIDUAL_PACKAGE_TARGETS ${joined_args}
release ${joined_args}
'''

[tasks.build]
description = """Builds a single rust package with the standard library.

Customizations:
    -p [development|release]: Builds in debug or release. Default: development
    -e FEATURES=[feature,...]: Builds with the specified features. Default: none

Example:
    `cargo make build`
    `cargo make -p release build`
    `cargo make -e FEATURES=feature1,feature2 build`
"""
alias = "build-std"

[tasks.build-std]
description = """Builds crates in the repository with the standard library, and their examples.

Customizations:
    -p [development|release]: Builds in debug or release. Default: development
    -e FEATURES=[feature,...]: Builds with the specified features. Default: none

Example:
    `cargo make build-std`
    `cargo make -p release build-std`
    `cargo make build-std <package_name>`
"""
clear = true
command = "cargo"
args = ["build", "@@split(INDIVIDUAL_PACKAGE_TARGETS, )", "@@split(STD_FLAGS, )", "--examples"]
dependencies = ["individual-package-targets", "build-lib"]

[tasks.build-lib]
description = """Builds crates in the repository with the standard library.
Customizations:
    -p [development|release]: Builds in debug or release. Default: development
    -e FEATURES=[feature,...]: Builds with the specified features. Default: none

Example:
    `cargo make build-lib`
    `cargo make -p release build-lib`
    `cargo make build-lib <package_name>`
"""
clear = true
command = "cargo"
args = ["build", "@@split(INDIVIDUAL_PACKAGE_TARGETS, )", "@@split(STD_FLAGS, )"]
dependencies = ["individual-package-targets"]

[tasks.run-bin]
description = """Runs the standard library DXE core.

Example:
    `cargo make run-bin`
    `cargo make -p release run-bin`
"""
clear = true
command = "cargo"
args = ["run", "@@split(STD_FLAGS, )", "--example", "dxe_core_std"]

[tasks.build-bin]
description = """Builds the standard library DXE core.

Customizations:
    -p [development|release]: Builds in debug or release. Default: development

Example:
    `cargo make build-bin`
    `cargo make -p release build-bin`
"""
clear = true
command = "cargo"
args = ["build", "@@split(STD_FLAGS, )", "--example", "dxe_core_std"]

[tasks.check_no_std]
description = "Checks rust code for no_std build errors with results."
private = true
command = "cargo"
args = ["check", "--target", "x86_64-unknown-uefi", "@@split(NO_STD_FLAGS, )", "@@split(CARGO_MAKE_TASK_ARGS, )"]

[tasks.check_std]
description = "Checks rust code for std build errors with results."
private = true
command = "cargo"
args = ["check", "--tests", "@@split(STD_FLAGS, )", "@@split(CARGO_MAKE_TASK_ARGS, )"]

[tasks.check_tests]
description = "Checks rust test code for build errors with results."
private = true
command = "cargo"
args = ["test", "--no-run", "@@split(CARGO_MAKE_TASK_ARGS, )"]

[tasks.check]
description = "Checks rust code for errors. Example `cargo make check`"
clear = true
run_task = [{ name = ["check_no_std", "check_std", "check_tests"], parallel = true }]

[tasks.test]
description = "Builds all rust tests in the workspace. Example `cargo make test`"
clear = true
command = "cargo"
args = ["test", "@@split(INDIVIDUAL_PACKAGE_TARGETS, )", "@@split(TEST_FLAGS, )"]
dependencies = ["individual-package-targets"]

[tasks.coverage]
description = "Build and run all tests and calculate coverage."
install_crate = false
clear = true
command = "cargo"
args = ["tarpaulin", "@@split(COV_FLAGS, )", "--output-dir", "${CARGO_MAKE_WORKSPACE_WORKING_DIRECTORY}/target"]
dependencies = ["individual-package-targets"]

[tasks.coverage-filter]
description = "Generates the coverage filter to ignore coverage data for other packages."
private = true
script_runner = "@duckscript"
script = '''
package = get_env PACKAGE
members =  get_env CARGO_MAKE_CRATE_WORKSPACE_MEMBERS

1 = split ${members} ,

2 = array
for member in ${1}
  if not contains ${member} ${package}
    t = concat "--exclude-files " ${member} /*
    array_push ${2} ${t}
    release ${t}
  end
end

joined_args = trim ${2}
joined = array_join ${joined_args} " "

set_env PACKAGE_COVERAGE_FILTER ${joined}
release ${1}
release ${2}
release ${joined_args}
release ${joined}
'''

[tasks.coverage-fail-package]
private = true
install_crate = false
description = """Generates Code coverage for $(PACKAGE) and fails the build if coverage is below 80%."""
dependencies = ["coverage-filter"]
command = "cargo"
args = ["tarpaulin", "-p", "${PACKAGE}", "--fail-under", "80", "--exclude-files", "@@split(PACKAGE_COVERAGE_FILTER, )", "@@split(COV_FLAGS, )", "--output-dir", "${CARGO_MAKE_WORKSPACE_WORKING_DIRECTORY}/target"]

[tasks.coverage-fail]
description = """Runs coverage on one or all packages and fails if coverage is below 80%.

Examples:
    `cargo make coverage-fail`
    `cargo make coverage-fail patina_dxe_core`
"""
script_runner = "@duckscript"
script = '''
1 = get_env CARGO_MAKE_CRATE_WORKSPACE_MEMBERS
2 = split ${1} ,
3 = get_env CARGO_MAKE_TASK_ARGS

if not is_empty ${3}
    set_env PACKAGE ${3}
    cm_run_task coverage-fail-package
else
    for member in ${2}
        4 = split ${member} /
        5 = array_pop ${4}
        set_env PACKAGE ${5}
        cm_run_task coverage-fail-package
        release ${4}
        release ${5}
    end
endif

release ${1}
release ${2}
release ${3}
'''

[tasks.build-aarch64]
description = "Builds crates in the repository for AARCH64"
clear = true
command = "cargo"
args = ["build", "@@split(INDIVIDUAL_PACKAGE_TARGETS, )", "--target", "aarch64-unknown-uefi", "@@split(NO_STD_FLAGS, )", ]
dependencies = ["individual-package-targets"]

[tasks.build-x64]
description = "Builds crates in the repository for X64"
clear = true
command = "cargo"
args = ["build", "@@split(INDIVIDUAL_PACKAGE_TARGETS, )", "--target", "x86_64-unknown-uefi", "@@split(NO_STD_FLAGS, )", ]
dependencies = ["individual-package-targets"]

[tasks.doc]
description = "Builds all rust documentation in the workspace. Example `cargo make doc`"
command = "cargo"
args = ["doc", "@@split(INDIVIDUAL_PACKAGE_TARGETS, )", "--features", "doc"]

[tasks.doc-open]
description = "Builds all rust documentation in the workspace and opens the documentation. Example `cargo make doc-open`"
clear = true
command = "cargo"
args = ["doc", "@@split(INDIVIDUAL_PACKAGE_TARGETS, )", "--features", "doc", "--open"]

[tasks.clippy]
description = "Run cargo clippy."
clear = true
command = "cargo"
args = ["clippy", "--all-targets", "--all-features", "--", "-D", "warnings"]

[tasks.fmt]
description = "Run cargo format."
clear = true
command = "cargo"
args = ["fmt", "--all"]

[tasks.cspell]
description = "Run cspell for spell checking." # npm install -g cspell@latest
script = "cspell --quiet  --no-progress --no-summary  --dot --gitignore -e \"{.git/**,.github/**,.vscode/**}\" ."

[tasks.deny]
description = "Run cargo deny."
install_crate = false
clear = true
command = "cargo"
args = ["deny", "check"]

[tasks.bench]
description = "Run cargo bench."
clear = true
command = "cargo"
args = ["bench", "@@split(CARGO_MAKE_TASK_ARGS,;)"]

[tasks.all]
description = "Run all tasks for PR readiness."
dependencies = [
    "deny",
    "clippy",
    "cspell",
    "build",
    "build-x64",
    "build-aarch64",
    "test",
    "coverage",
    "fmt",
    "doc",
]<|MERGE_RESOLUTION|>--- conflicted
+++ resolved
@@ -5,13 +5,8 @@
 RUSTC_BOOTSTRAP = 1
 NO_STD_FLAGS = "--profile ${RUSTC_PROFILE} -Zbuild-std=core,compiler_builtins,alloc -Zbuild-std-features=compiler-builtins-mem -Zunstable-options --timings=html"
 STD_FLAGS = "--profile ${RUSTC_PROFILE} --features std"
-<<<<<<< HEAD
-TEST_FLAGS = { value = "--features enable_patina_tests test_new_from_ptr_invalid_ptr_returns_error", condition = { env_not_set = ["TEST_FLAGS"] } }
-COV_FLAGS = { value = "--features enable_patina_tests --workspace --out html --out xml --exclude-files **/tests/* --exclude-files **/benches/* --exclude patina_test_macro", condition = { env_not_set = ["COV_FLAGS"] } }
-=======
 TEST_FLAGS = { value = "--features enable_patina_tests", condition = { env_not_set = ["TEST_FLAGS"] } }
 COV_FLAGS = { value = "--features enable_patina_tests --workspace --out html --out xml --exclude-files **/tests/* --exclude-files **/benches/*", condition = { env_not_set = ["COV_FLAGS"] } }
->>>>>>> 55928cb8
 RUSTDOCFLAGS = "-D warnings -D missing_docs"
 
 [env.development]
