[workspace]
resolver = "2"

members = ["components/*", "core/*", "sdk/*", "patina_dxe_core"]

[workspace.package]
version = "4.1.0"
license = "BSD-2-Clause-Patent"
edition = "2021"
rust-version = "1.85"
repository = "https://github.com/OpenDevicePartnership/patina"
publish = ["patina-fw"]

[workspace.dependencies]
alloc-no-stdlib = { version = "~2.0" }
arm-gic = { version = "^0.1.2" }
bitfield-struct = { version = "0.10" }
brotli-decompressor = { version = "4.0.0", default-features = false }
cfg-if = { version = "1" }
clap = { version = '4.5.36' }
compile-time = { version = "0.2" }
crc32fast = { version = "1.4", default-features = false }
downcast-rs = { version = "1.2", default-features = false }
fallible-streaming-iterator = { version = "0.1.9" }
fixedbitset = { version = "^0.5", default-features = false }
gdbstub = { version = "0.7.3", default-features = false }
goblin = { version = "0.10", default-features = false }
lazy_static = { version = "^1" }
linked_list_allocator = { version = "^0.10" }
linkme = { version = "^0.3.29" }
log = { version = "0.4", default-features = false }
memoffset = {version = "0.9.1" }
mu_pi = { version = "5.2.3" }
mu_rust_helpers = { version = "3.0.1" }
num-traits = { version = "0.2", default-features = false }
<<<<<<< HEAD
patina_acpi = {version = "4.0.2", path = "components/patina_acpi", registry = "patina-fw" }
patina_debugger = { version = "4.0.2", path = "core/patina_debugger", registry = "patina-fw" }
patina_internal_collections = { version = "4.0.2", path = "core/patina_internal_collections", default-features = false, registry = "patina-fw" }
patina_internal_cpu = { version = "4.0.2", path = "core/patina_internal_cpu", registry = "patina-fw" }
patina_internal_depex = { version = "4.0.2", path = "core/patina_internal_depex", registry = "patina-fw" }
patina_internal_device_path = { version = "4.0.2", path = "core/patina_internal_device_path", registry = "patina-fw" }
=======
patina_debugger = { version = "4.1.0", path = "core/patina_debugger", registry = "patina-fw" }
patina_internal_collections = { version = "4.1.0", path = "core/patina_internal_collections", default-features = false, registry = "patina-fw" }
patina_internal_cpu = { version = "4.1.0", path = "core/patina_internal_cpu", registry = "patina-fw" }
patina_internal_depex = { version = "4.1.0", path = "core/patina_internal_depex", registry = "patina-fw" }
patina_internal_device_path = { version = "4.1.0", path = "core/patina_internal_device_path", registry = "patina-fw" }
>>>>>>> af2090ee
patina_mtrr = { version = "1.0.0", registry = "patina-fw" }
patina_paging = { version = "8", registry = "patina-fw" }
patina_performance = { version = "4.1.0", path = "components/patina_performance", registry = "patina-fw" }
patina_sdk = { version = "4.1.0", path = "sdk/patina_sdk", registry = "patina-fw" }
patina_sdk_macro = { version = "4.1.0", path = "sdk/patina_sdk_macro", registry = "patina-fw" }
patina_stacktrace = { version = "4.1.0", path = "core/patina_stacktrace", registry = "patina-fw" }
proc-macro2 = { version = "1" }
quote = { version = "1" }
r-efi = { version = "5.0.0", default-features = false }
scroll = { version = "^0.12", default-features = false, features = ["derive"]}
spin = { version = "^0.9" }
syn = { version = "2" }
uart_16550 = { version = "^0.3.2" }
uefi_corosensei = { version = "0.1.3", default-features = false, registry = "patina-fw" }
uuid = { version = "1.8", default-features = false }
x86_64 = { version = "=0.15.2", default-features = false }

# dev dependencies
criterion = { version = "^0.5" }
mockall = { version = "0.13.0" }
rand = { version = "0.8" }
uint = { version = "^0.10" }
winapi = { version = "0.3" }

[profile.release]
debug = true

[profile.dev]
opt-level = 3

[profile.test]
opt-level = 0<|MERGE_RESOLUTION|>--- conflicted
+++ resolved
@@ -33,20 +33,12 @@
 mu_pi = { version = "5.2.3" }
 mu_rust_helpers = { version = "3.0.1" }
 num-traits = { version = "0.2", default-features = false }
-<<<<<<< HEAD
-patina_acpi = {version = "4.0.2", path = "components/patina_acpi", registry = "patina-fw" }
-patina_debugger = { version = "4.0.2", path = "core/patina_debugger", registry = "patina-fw" }
-patina_internal_collections = { version = "4.0.2", path = "core/patina_internal_collections", default-features = false, registry = "patina-fw" }
-patina_internal_cpu = { version = "4.0.2", path = "core/patina_internal_cpu", registry = "patina-fw" }
-patina_internal_depex = { version = "4.0.2", path = "core/patina_internal_depex", registry = "patina-fw" }
-patina_internal_device_path = { version = "4.0.2", path = "core/patina_internal_device_path", registry = "patina-fw" }
-=======
+patina_acpi = {version = "4.1.0", path = "components/patina_acpi", registry = "patina-fw" }
 patina_debugger = { version = "4.1.0", path = "core/patina_debugger", registry = "patina-fw" }
 patina_internal_collections = { version = "4.1.0", path = "core/patina_internal_collections", default-features = false, registry = "patina-fw" }
 patina_internal_cpu = { version = "4.1.0", path = "core/patina_internal_cpu", registry = "patina-fw" }
 patina_internal_depex = { version = "4.1.0", path = "core/patina_internal_depex", registry = "patina-fw" }
 patina_internal_device_path = { version = "4.1.0", path = "core/patina_internal_device_path", registry = "patina-fw" }
->>>>>>> af2090ee
 patina_mtrr = { version = "1.0.0", registry = "patina-fw" }
 patina_paging = { version = "8", registry = "patina-fw" }
 patina_performance = { version = "4.1.0", path = "components/patina_performance", registry = "patina-fw" }
