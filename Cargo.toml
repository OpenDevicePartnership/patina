[workspace]
resolver = "2"

members = ["components/*", "core/*", "sdk/*", "patina_dxe_core"]

[workspace.package]
version = "8.1.0"
license = "Apache-2.0"
edition = "2024"
rust-version = "1.89"
repository = "https://github.com/OpenDevicePartnership/patina"
publish = ["patina-fw"]

[workspace.dependencies]
alloc-no-stdlib = { version = "~2.0" }
arm-gic = { version = "0.5" }
safe-mmio = { version = "0.2.5" }
bitfield-struct = { version = "0.10" }
brotli-decompressor = { version = "4.0.0", default-features = false }
cfg-if = { version = "1" }
clap = { version = '4.5.36' }
compile-time = { version = "0.2" }
crc32fast = { version = "1.4", default-features = false }
fallible-streaming-iterator = { version = "0.1.9" }
fixedbitset = { version = "^0.5", default-features = false }
gdbstub = { version = "0.7.3", default-features = false }
goblin = { version = "0.10", default-features = false }
lazy_static = { version = "^1" }
linked_list_allocator = { version = "^0.10" }
linkme = { version = "^0.3.29" }
log = { version = "0.4", default-features = false }
<<<<<<< HEAD
memoffset = {version = "0.9.1" }
mu_pi = { version = "5.2.3" }
mu_rust_helpers = { version = "3.0.1" }
num-traits = { version = "0.2", default-features = false }
patina_acpi = {version = "6.1.0", path = "components/patina_acpi", registry = "patina-fw" }
patina_debugger = { version = "6.1.0", path = "core/patina_debugger", registry = "patina-fw" }
patina_internal_collections = { version = "6.1.0", path = "core/patina_internal_collections", default-features = false, registry = "patina-fw" }
patina_internal_cpu = { version = "6.1.0", path = "core/patina_internal_cpu", registry = "patina-fw" }
patina_internal_depex = { version = "6.1.0", path = "core/patina_internal_depex", registry = "patina-fw" }
patina_internal_device_path = { version = "6.1.0", path = "core/patina_internal_device_path", registry = "patina-fw" }
=======
mu_pi = { version = "6.0.0" }
mu_rust_helpers = { version = "3.0.1" }
num-traits = { version = "0.2", default-features = false }
patina_debugger = { version = "8.1.0", path = "core/patina_debugger", registry = "patina-fw" }
patina_internal_collections = { version = "8.1.0", path = "core/patina_internal_collections", default-features = false, registry = "patina-fw" }
patina_internal_cpu = { version = "8.1.0", path = "core/patina_internal_cpu", registry = "patina-fw" }
patina_internal_depex = { version = "8.1.0", path = "core/patina_internal_depex", registry = "patina-fw" }
patina_internal_device_path = { version = "8.1.0", path = "core/patina_internal_device_path", registry = "patina-fw" }
patina_lzma_rs = { version = "0.3.1", default-features = false, registry = "patina-fw" }
>>>>>>> b068af4b
patina_mtrr = { version = "1.0.0", registry = "patina-fw" }
patina_paging = { version = "8", registry = "patina-fw" }
patina_performance = { version = "8.1.0", path = "components/patina_performance", registry = "patina-fw" }
patina_sdk = { version = "8.1.0", path = "sdk/patina_sdk", registry = "patina-fw" }
patina_ffs = { version = "8.1.0", path = "sdk/patina_ffs", registry = "patina-fw" }
patina_ffs_extractors = { version = "8.1.0", path = "sdk/patina_ffs_extractors", registry = "patina-fw" }
patina_sdk_macro = { version = "8.1.0", path = "sdk/patina_sdk_macro", registry = "patina-fw" }
patina_stacktrace = { version = "8.1.0", path = "core/patina_stacktrace", registry = "patina-fw" }
proc-macro2 = { version = "1" }
quote = { version = "1" }
r-efi = { version = "5.0.0", default-features = false }
scroll = { version = "0.13", default-features = false, features = ["derive"]}
spin = { version = "^0.9" }
syn = { version = "2" }
uart_16550 = { version = "^0.3.2" }
uefi_corosensei = { version = "0.1.3", default-features = false, registry = "patina-fw" }
uuid = { version = "1.8", default-features = false }
x86_64 = { version = "=0.15.2", default-features = false }
zerocopy = { version = "0.8" }
zerocopy-derive = { version = "0.8" }

# dev dependencies
criterion = { version = "^0.5" }
mockall = { version = "0.13.0" }
rand = { version = "0.8" }
ruint = { version = "1" }
winapi = { version = "0.3" }
serde = { version = "1.0", features = ["derive"] }
serde_yaml = { version = "0.9" }
lzma-rs = { version = "0.3" }

[profile.release]
debug = true

[profile.dev]
opt-level = 3

[profile.test]
opt-level = 0
debug = true
debug-assertions = true
overflow-checks = true
lto = false
incremental = false
codegen-units = 1<|MERGE_RESOLUTION|>--- conflicted
+++ resolved
@@ -29,28 +29,17 @@
 linked_list_allocator = { version = "^0.10" }
 linkme = { version = "^0.3.29" }
 log = { version = "0.4", default-features = false }
-<<<<<<< HEAD
 memoffset = {version = "0.9.1" }
-mu_pi = { version = "5.2.3" }
-mu_rust_helpers = { version = "3.0.1" }
-num-traits = { version = "0.2", default-features = false }
-patina_acpi = {version = "6.1.0", path = "components/patina_acpi", registry = "patina-fw" }
-patina_debugger = { version = "6.1.0", path = "core/patina_debugger", registry = "patina-fw" }
-patina_internal_collections = { version = "6.1.0", path = "core/patina_internal_collections", default-features = false, registry = "patina-fw" }
-patina_internal_cpu = { version = "6.1.0", path = "core/patina_internal_cpu", registry = "patina-fw" }
-patina_internal_depex = { version = "6.1.0", path = "core/patina_internal_depex", registry = "patina-fw" }
-patina_internal_device_path = { version = "6.1.0", path = "core/patina_internal_device_path", registry = "patina-fw" }
-=======
 mu_pi = { version = "6.0.0" }
 mu_rust_helpers = { version = "3.0.1" }
 num-traits = { version = "0.2", default-features = false }
+patina_acpi = {version = "8.1.0", path = "components/patina_acpi", registry = "patina-fw" }
 patina_debugger = { version = "8.1.0", path = "core/patina_debugger", registry = "patina-fw" }
 patina_internal_collections = { version = "8.1.0", path = "core/patina_internal_collections", default-features = false, registry = "patina-fw" }
 patina_internal_cpu = { version = "8.1.0", path = "core/patina_internal_cpu", registry = "patina-fw" }
 patina_internal_depex = { version = "8.1.0", path = "core/patina_internal_depex", registry = "patina-fw" }
 patina_internal_device_path = { version = "8.1.0", path = "core/patina_internal_device_path", registry = "patina-fw" }
 patina_lzma_rs = { version = "0.3.1", default-features = false, registry = "patina-fw" }
->>>>>>> b068af4b
 patina_mtrr = { version = "1.0.0", registry = "patina-fw" }
 patina_paging = { version = "8", registry = "patina-fw" }
 patina_performance = { version = "8.1.0", path = "components/patina_performance", registry = "patina-fw" }
