--- conflicted
+++ resolved
@@ -4,11 +4,7 @@
 members = ["components/*", "core/*", "sdk/*", "patina_dxe_core"]
 
 [workspace.package]
-<<<<<<< HEAD
-version = "8.0.0"
-=======
 version = "10.0.0"
->>>>>>> c33a456d
 license = "Apache-2.0"
 edition = "2024"
 rust-version = "1.89"
@@ -33,25 +29,6 @@
 linked_list_allocator = { version = "^0.10" }
 linkme = { version = "^0.3.29" }
 log = { version = "0.4", default-features = false }
-<<<<<<< HEAD
-mu_pi = { version = "6.0.0" }
-mu_rust_helpers = { version = "3.0.1" }
-num-traits = { version = "0.2", default-features = false }
-patina_debugger = { version = "8.0.0", path = "core/patina_debugger", registry = "patina-fw" }
-patina_internal_collections = { version = "8.0.0", path = "core/patina_internal_collections", default-features = false, registry = "patina-fw" }
-patina_internal_cpu = { version = "8.0.0", path = "core/patina_internal_cpu", registry = "patina-fw" }
-patina_internal_depex = { version = "8.0.0", path = "core/patina_internal_depex", registry = "patina-fw" }
-patina_internal_device_path = { version = "8.0.0", path = "core/patina_internal_device_path", registry = "patina-fw" }
-patina_lzma_rs = { version = "0.3.1", default-features = false, registry = "patina-fw" }
-patina_mtrr = { version = "1.0.0", registry = "patina-fw" }
-patina_paging = { version = "8", registry = "patina-fw" }
-patina_performance = { version = "8.0.0", path = "components/patina_performance", registry = "patina-fw" }
-patina_sdk = { version = "8.0.0", path = "sdk/patina_sdk", registry = "patina-fw" }
-patina_ffs = { version = "8.0.0", path = "sdk/patina_ffs", registry = "patina-fw" }
-patina_ffs_extractors = { version = "8.0.0", path = "sdk/patina_ffs_extractors", registry = "patina-fw" }
-patina_sdk_macro = { version = "8.0.0", path = "sdk/patina_sdk_macro", registry = "patina-fw" }
-patina_stacktrace = { version = "8.0.0", path = "core/patina_stacktrace", registry = "patina-fw" }
-=======
 mu_pi = { version = "^6.0.2" }
 mu_rust_helpers = { version = "3.0.2" }
 num-traits = { version = "0.2", default-features = false }
@@ -69,7 +46,6 @@
 patina_ffs_extractors = { version = "10.0.0", path = "sdk/patina_ffs_extractors", registry = "patina-fw" }
 patina_sdk_macro = { version = "10.0.0", path = "sdk/patina_sdk_macro", registry = "patina-fw" }
 patina_stacktrace = { version = "10.0.0", path = "core/patina_stacktrace", registry = "patina-fw" }
->>>>>>> c33a456d
 proc-macro2 = { version = "1" }
 quote = { version = "1" }
 r-efi = { version = "5.0.0", default-features = false }
