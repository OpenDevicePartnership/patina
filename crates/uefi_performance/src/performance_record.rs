//! ## License
//!
//! Copyright (C) Microsoft Corporation. All rights reserved.
//!
//! SPDX-License-Identifier: BSD-2-Clause-Patent
//!

pub mod extended;

use alloc::vec::Vec;
use core::{fmt::Debug, mem, ops::Deref};

use r_efi::efi;
use scroll::{self, Pread, Pwrite};

use crate::_debug::DbgMemory;

pub const FPDT_MAX_PERF_RECORD_SIZE: usize = u8::MAX as usize;

pub const PERFORMANCE_RECORD_HEADER_SIZE: usize = mem::size_of::<u16>() // Type
        + mem::size_of::<u8>() // Length 
        + mem::size_of::<u8>(); // Revision

pub const FPDT_MAX_PERF_RECORD_SIZE: usize = u8::MAX as usize;

pub trait PerformanceRecord: Sized + scroll::ctx::TryIntoCtx<scroll::Endian, Error = scroll::Error> {
    fn record_type(&self) -> u16;

    fn revision(&self) -> u8;

<<<<<<< HEAD
    // fn data_size(&self) -> usize {
    //     // log::info!("mem size {}", mem::size_of::<Self>());
    //     mem::size_of::<Self>()
    // }

    // fn size(&self) -> usize {
    //     PERFORMANCE_RECORD_HEADER_SIZE + self.data_size()
    // }

=======
>>>>>>> 2dff8f65
    fn write_into(self, buff: &mut [u8], offset: &mut usize) -> Result<usize, scroll::Error> {
        let mut record_size = 0;

        // Write performance record header.
<<<<<<< HEAD
        // log::info!("offset before: {}", *offset);
        record_size += buff.gwrite(self.record_type(), offset)?;
        let mut record_size_offset = *offset;
        // log::info!("offset after: {}", record_size_offset);
        record_size += buff.gwrite(0 as u8, offset)?;
=======
        record_size += buff.gwrite(self.record_type(), offset)?;
        let mut record_size_offset = *offset;
        record_size += buff.gwrite(0_u8, offset)?;
>>>>>>> 2dff8f65
        record_size += buff.gwrite(self.revision(), offset)?;

        // Write data.
        record_size += buff.gwrite(self, offset)?;

        // Write record size
        buff.gwrite(record_size as u8, &mut record_size_offset)?;

        Ok(record_size)
    }
}

pub struct GenericPerformanceRecord<T: Deref<Target = [u8]>> {
    // This value depicts the format and contents of the performance record.
    pub record_type: u16,
    /// This value depicts the length of the performance record, in bytes.
    pub length: u8,
    /// This value is updated if the format of the record type is extended.
    /// Any changes to a performance record layout must be backwards-compatible
    /// in that all previously defined fields must be maintained if still applicable,
    /// but newly defined fields allow the length of the performance record to be increased.
    /// Previously defined record fields must not be redefined, but are permitted to be deprecated.
    pub revision: u8,
    data: T,
}

impl<T: Deref<Target = [u8]>> scroll::ctx::TryIntoCtx<scroll::Endian> for GenericPerformanceRecord<T> {
    type Error = scroll::Error;

    fn try_into_ctx(self, dest: &mut [u8], _ctx: scroll::Endian) -> Result<usize, Self::Error> {
        let mut offset = 0;
        dest.gwrite_with(self.data.deref(), &mut offset, ())?;
        Ok(offset)
    }
}

impl<T: Deref<Target = [u8]>> PerformanceRecord for GenericPerformanceRecord<T> {
    fn record_type(&self) -> u16 {
        self.record_type
    }

    fn revision(&self) -> u8 {
        self.revision
    }
<<<<<<< HEAD

    // fn data_size(&self) -> usize {
    //     self.data.len()
    // }

    // fn size(&self) -> usize {
    //     self.length as usize
    // }
=======
>>>>>>> 2dff8f65
}

impl<T: Deref<Target = [u8]>> Debug for GenericPerformanceRecord<T> {
    fn fmt(&self, f: &mut core::fmt::Formatter<'_>) -> core::fmt::Result {
        f.debug_struct("GenericPerformanceRecord")
            .field("record_type", &self.record_type)
            .field("length", &self.length)
            .field("revision", &self.revision)
            .field("data", &DbgMemory(&self.data))
            .finish()
    }
}

pub enum PerformanceRecordBuffer {
    Unpublished(Vec<u8>),
    Published(&'static mut [u8], usize),
}

impl PerformanceRecordBuffer {
    pub const fn new() -> Self {
        Self::Unpublished(Vec::new())
    }

    pub fn push_record<T: PerformanceRecord>(&mut self, record: T) -> Result<usize, efi::Status> {
        match self {
            Self::Unpublished(buffer) => {
                let mut offset = buffer.len();
                buffer.resize(offset + FPDT_MAX_PERF_RECORD_SIZE, 0);
                let record_size = record
                    .write_into(buffer, &mut offset)
                    .expect("Record size should not exceed FPDT_MAX_PERF_RECORD_SIZE");
                buffer.truncate(offset);
                Ok(record_size)
            }
            Self::Published(buffer, offset) => {
                record.write_into(buffer, offset).map_err(|_| efi::Status::OUT_OF_RESOURCES)
            }
        }
    }

    pub fn report(&mut self, buffer: &'static mut [u8]) {
        let current_buffer = match self {
            PerformanceRecordBuffer::Unpublished(b) => b.as_slice(),
            PerformanceRecordBuffer::Published(_, _) => panic!("PerformanceRecordBuffer already reported."),
        };
        let size = current_buffer.len();
        buffer[..size].clone_from_slice(current_buffer);
        *self = Self::Published(buffer, size);
    }

    pub fn buffer(&self) -> &[u8] {
        match &self {
            Self::Unpublished(b) => b.as_slice(),
            Self::Published(b, len) => &b[..*len],
        }
    }

    pub fn iter(&self) -> Iter {
        Iter::new(self.buffer())
    }

    pub fn size(&self) -> usize {
        match &self {
            Self::Unpublished(b) => b.len(),
            Self::Published(_, len) => *len,
        }
    }

    pub fn capacity(&self) -> usize {
        match &self {
            Self::Unpublished(b) => b.capacity(),
            Self::Published(b, _) => b.len(),
        }
    }
}

impl scroll::ctx::TryIntoCtx<scroll::Endian> for PerformanceRecordBuffer {
    type Error = scroll::Error;

    fn try_into_ctx(self, dest: &mut [u8], _ctx: scroll::Endian) -> Result<usize, Self::Error> {
        dest.pwrite_with(self.buffer(), 0, ())
    }
}

impl Default for PerformanceRecordBuffer {
    fn default() -> Self {
        Self::new()
    }
}

impl Debug for PerformanceRecordBuffer {
    fn fmt(&self, f: &mut core::fmt::Formatter<'_>) -> core::fmt::Result {
        let _is_published = match self {
            Self::Unpublished(_) => true,
            Self::Published(_, _) => false,
        };
        let size = self.size();
        let capacity = self.capacity();
        let nb_report = self.iter().count();
        f.debug_struct("PerformanceRecordBuffer")
            .field("size", &size)
            .field("capacity", &capacity)
            .field("nb_report", &nb_report)
            .finish()
    }
}

pub struct Iter<'a> {
    buffer: &'a [u8],
}

impl<'a> Iter<'a> {
    pub fn new(buffer: &'a [u8]) -> Self {
        Self { buffer }
    }
}

impl<'a> Iterator for Iter<'a> {
    type Item = GenericPerformanceRecord<&'a [u8]>;

    fn next(&mut self) -> Option<Self::Item> {
        if self.buffer.is_empty() {
            return None;
        }
        let mut offset = 0;
        let record_type = self.buffer.gread::<u16>(&mut offset).unwrap();
        let length = self.buffer.gread::<u8>(&mut offset).unwrap();
        let revision = self.buffer.gread::<u8>(&mut offset).unwrap();

        let data = &self.buffer[offset..length as usize];
        self.buffer = &self.buffer[length as usize..];
        Some(GenericPerformanceRecord { record_type, length, revision, data })
    }
}

#[cfg(test)]
mod test {
    use efi::Guid;
    use extended::DynamicStringEventRecord;

    use super::*;

    #[test]
    fn test_adding_performance_report_and_report_the_buffer() {
        let mut buffer = PerformanceRecordBuffer::new();
        for n in 1..5 {
            let r = DynamicStringEventRecord::new(n, n.into(), 0, Guid::from_bytes(&[0xFF; 16]), "wowo");
            buffer.push_record(r).unwrap();
        }

        let b = vec![0_u8; 10_000_000];
        let b = b.leak();

        buffer.report(b);

        for n in 1..5 {
            let r = DynamicStringEventRecord::new(n, n.into(), 0, Guid::from_bytes(&[0xFF; 16]), "wowo");
            buffer.push_record(r).unwrap();
        }

        for r in buffer.iter() {
            println!("{r:#?}");
        }

        println!("{:#?}", buffer);
    }
}
<|MERGE_RESOLUTION|>--- conflicted
+++ resolved
@@ -1,279 +1,248 @@
-//! ## License
-//!
-//! Copyright (C) Microsoft Corporation. All rights reserved.
-//!
-//! SPDX-License-Identifier: BSD-2-Clause-Patent
-//!
-
-pub mod extended;
-
-use alloc::vec::Vec;
-use core::{fmt::Debug, mem, ops::Deref};
-
-use r_efi::efi;
-use scroll::{self, Pread, Pwrite};
-
-use crate::_debug::DbgMemory;
-
-pub const FPDT_MAX_PERF_RECORD_SIZE: usize = u8::MAX as usize;
-
-pub const PERFORMANCE_RECORD_HEADER_SIZE: usize = mem::size_of::<u16>() // Type
-        + mem::size_of::<u8>() // Length 
-        + mem::size_of::<u8>(); // Revision
-
-pub const FPDT_MAX_PERF_RECORD_SIZE: usize = u8::MAX as usize;
-
-pub trait PerformanceRecord: Sized + scroll::ctx::TryIntoCtx<scroll::Endian, Error = scroll::Error> {
-    fn record_type(&self) -> u16;
-
-    fn revision(&self) -> u8;
-
-<<<<<<< HEAD
-    // fn data_size(&self) -> usize {
-    //     // log::info!("mem size {}", mem::size_of::<Self>());
-    //     mem::size_of::<Self>()
-    // }
-
-    // fn size(&self) -> usize {
-    //     PERFORMANCE_RECORD_HEADER_SIZE + self.data_size()
-    // }
-
-=======
->>>>>>> 2dff8f65
-    fn write_into(self, buff: &mut [u8], offset: &mut usize) -> Result<usize, scroll::Error> {
-        let mut record_size = 0;
-
-        // Write performance record header.
-<<<<<<< HEAD
-        // log::info!("offset before: {}", *offset);
-        record_size += buff.gwrite(self.record_type(), offset)?;
-        let mut record_size_offset = *offset;
-        // log::info!("offset after: {}", record_size_offset);
-        record_size += buff.gwrite(0 as u8, offset)?;
-=======
-        record_size += buff.gwrite(self.record_type(), offset)?;
-        let mut record_size_offset = *offset;
-        record_size += buff.gwrite(0_u8, offset)?;
->>>>>>> 2dff8f65
-        record_size += buff.gwrite(self.revision(), offset)?;
-
-        // Write data.
-        record_size += buff.gwrite(self, offset)?;
-
-        // Write record size
-        buff.gwrite(record_size as u8, &mut record_size_offset)?;
-
-        Ok(record_size)
-    }
-}
-
-pub struct GenericPerformanceRecord<T: Deref<Target = [u8]>> {
-    // This value depicts the format and contents of the performance record.
-    pub record_type: u16,
-    /// This value depicts the length of the performance record, in bytes.
-    pub length: u8,
-    /// This value is updated if the format of the record type is extended.
-    /// Any changes to a performance record layout must be backwards-compatible
-    /// in that all previously defined fields must be maintained if still applicable,
-    /// but newly defined fields allow the length of the performance record to be increased.
-    /// Previously defined record fields must not be redefined, but are permitted to be deprecated.
-    pub revision: u8,
-    data: T,
-}
-
-impl<T: Deref<Target = [u8]>> scroll::ctx::TryIntoCtx<scroll::Endian> for GenericPerformanceRecord<T> {
-    type Error = scroll::Error;
-
-    fn try_into_ctx(self, dest: &mut [u8], _ctx: scroll::Endian) -> Result<usize, Self::Error> {
-        let mut offset = 0;
-        dest.gwrite_with(self.data.deref(), &mut offset, ())?;
-        Ok(offset)
-    }
-}
-
-impl<T: Deref<Target = [u8]>> PerformanceRecord for GenericPerformanceRecord<T> {
-    fn record_type(&self) -> u16 {
-        self.record_type
-    }
-
-    fn revision(&self) -> u8 {
-        self.revision
-    }
-<<<<<<< HEAD
-
-    // fn data_size(&self) -> usize {
-    //     self.data.len()
-    // }
-
-    // fn size(&self) -> usize {
-    //     self.length as usize
-    // }
-=======
->>>>>>> 2dff8f65
-}
-
-impl<T: Deref<Target = [u8]>> Debug for GenericPerformanceRecord<T> {
-    fn fmt(&self, f: &mut core::fmt::Formatter<'_>) -> core::fmt::Result {
-        f.debug_struct("GenericPerformanceRecord")
-            .field("record_type", &self.record_type)
-            .field("length", &self.length)
-            .field("revision", &self.revision)
-            .field("data", &DbgMemory(&self.data))
-            .finish()
-    }
-}
-
-pub enum PerformanceRecordBuffer {
-    Unpublished(Vec<u8>),
-    Published(&'static mut [u8], usize),
-}
-
-impl PerformanceRecordBuffer {
-    pub const fn new() -> Self {
-        Self::Unpublished(Vec::new())
-    }
-
-    pub fn push_record<T: PerformanceRecord>(&mut self, record: T) -> Result<usize, efi::Status> {
-        match self {
-            Self::Unpublished(buffer) => {
-                let mut offset = buffer.len();
-                buffer.resize(offset + FPDT_MAX_PERF_RECORD_SIZE, 0);
-                let record_size = record
-                    .write_into(buffer, &mut offset)
-                    .expect("Record size should not exceed FPDT_MAX_PERF_RECORD_SIZE");
-                buffer.truncate(offset);
-                Ok(record_size)
-            }
-            Self::Published(buffer, offset) => {
-                record.write_into(buffer, offset).map_err(|_| efi::Status::OUT_OF_RESOURCES)
-            }
-        }
-    }
-
-    pub fn report(&mut self, buffer: &'static mut [u8]) {
-        let current_buffer = match self {
-            PerformanceRecordBuffer::Unpublished(b) => b.as_slice(),
-            PerformanceRecordBuffer::Published(_, _) => panic!("PerformanceRecordBuffer already reported."),
-        };
-        let size = current_buffer.len();
-        buffer[..size].clone_from_slice(current_buffer);
-        *self = Self::Published(buffer, size);
-    }
-
-    pub fn buffer(&self) -> &[u8] {
-        match &self {
-            Self::Unpublished(b) => b.as_slice(),
-            Self::Published(b, len) => &b[..*len],
-        }
-    }
-
-    pub fn iter(&self) -> Iter {
-        Iter::new(self.buffer())
-    }
-
-    pub fn size(&self) -> usize {
-        match &self {
-            Self::Unpublished(b) => b.len(),
-            Self::Published(_, len) => *len,
-        }
-    }
-
-    pub fn capacity(&self) -> usize {
-        match &self {
-            Self::Unpublished(b) => b.capacity(),
-            Self::Published(b, _) => b.len(),
-        }
-    }
-}
-
-impl scroll::ctx::TryIntoCtx<scroll::Endian> for PerformanceRecordBuffer {
-    type Error = scroll::Error;
-
-    fn try_into_ctx(self, dest: &mut [u8], _ctx: scroll::Endian) -> Result<usize, Self::Error> {
-        dest.pwrite_with(self.buffer(), 0, ())
-    }
-}
-
-impl Default for PerformanceRecordBuffer {
-    fn default() -> Self {
-        Self::new()
-    }
-}
-
-impl Debug for PerformanceRecordBuffer {
-    fn fmt(&self, f: &mut core::fmt::Formatter<'_>) -> core::fmt::Result {
-        let _is_published = match self {
-            Self::Unpublished(_) => true,
-            Self::Published(_, _) => false,
-        };
-        let size = self.size();
-        let capacity = self.capacity();
-        let nb_report = self.iter().count();
-        f.debug_struct("PerformanceRecordBuffer")
-            .field("size", &size)
-            .field("capacity", &capacity)
-            .field("nb_report", &nb_report)
-            .finish()
-    }
-}
-
-pub struct Iter<'a> {
-    buffer: &'a [u8],
-}
-
-impl<'a> Iter<'a> {
-    pub fn new(buffer: &'a [u8]) -> Self {
-        Self { buffer }
-    }
-}
-
-impl<'a> Iterator for Iter<'a> {
-    type Item = GenericPerformanceRecord<&'a [u8]>;
-
-    fn next(&mut self) -> Option<Self::Item> {
-        if self.buffer.is_empty() {
-            return None;
-        }
-        let mut offset = 0;
-        let record_type = self.buffer.gread::<u16>(&mut offset).unwrap();
-        let length = self.buffer.gread::<u8>(&mut offset).unwrap();
-        let revision = self.buffer.gread::<u8>(&mut offset).unwrap();
-
-        let data = &self.buffer[offset..length as usize];
-        self.buffer = &self.buffer[length as usize..];
-        Some(GenericPerformanceRecord { record_type, length, revision, data })
-    }
-}
-
-#[cfg(test)]
-mod test {
-    use efi::Guid;
-    use extended::DynamicStringEventRecord;
-
-    use super::*;
-
-    #[test]
-    fn test_adding_performance_report_and_report_the_buffer() {
-        let mut buffer = PerformanceRecordBuffer::new();
-        for n in 1..5 {
-            let r = DynamicStringEventRecord::new(n, n.into(), 0, Guid::from_bytes(&[0xFF; 16]), "wowo");
-            buffer.push_record(r).unwrap();
-        }
-
-        let b = vec![0_u8; 10_000_000];
-        let b = b.leak();
-
-        buffer.report(b);
-
-        for n in 1..5 {
-            let r = DynamicStringEventRecord::new(n, n.into(), 0, Guid::from_bytes(&[0xFF; 16]), "wowo");
-            buffer.push_record(r).unwrap();
-        }
-
-        for r in buffer.iter() {
-            println!("{r:#?}");
-        }
-
-        println!("{:#?}", buffer);
-    }
-}
+//! ## License
+//!
+//! Copyright (C) Microsoft Corporation. All rights reserved.
+//!
+//! SPDX-License-Identifier: BSD-2-Clause-Patent
+//!
+
+pub mod extended;
+
+use alloc::vec::Vec;
+use core::{fmt::Debug, mem, ops::Deref};
+
+use r_efi::efi;
+use scroll::{self, Pread, Pwrite};
+
+use crate::_debug::DbgMemory;
+
+pub const FPDT_MAX_PERF_RECORD_SIZE: usize = u8::MAX as usize;
+
+pub const PERFORMANCE_RECORD_HEADER_SIZE: usize = mem::size_of::<u16>() // Type
+        + mem::size_of::<u8>() // Length 
+        + mem::size_of::<u8>(); // Revision
+
+pub const FPDT_MAX_PERF_RECORD_SIZE: usize = u8::MAX as usize;
+
+pub trait PerformanceRecord: Sized + scroll::ctx::TryIntoCtx<scroll::Endian, Error = scroll::Error> {
+    fn record_type(&self) -> u16;
+
+    fn revision(&self) -> u8;
+
+    fn write_into(self, buff: &mut [u8], offset: &mut usize) -> Result<usize, scroll::Error> {
+        let mut record_size = 0;
+
+        // Write performance record header.
+        record_size += buff.gwrite(self.record_type(), offset)?;
+        let mut record_size_offset = *offset;
+        record_size += buff.gwrite(0_u8, offset)?;
+        record_size += buff.gwrite(self.revision(), offset)?;
+
+        // Write data.
+        record_size += buff.gwrite(self, offset)?;
+
+        // Write record size
+        buff.gwrite(record_size as u8, &mut record_size_offset)?;
+
+        Ok(record_size)
+    }
+}
+
+pub struct GenericPerformanceRecord<T: Deref<Target = [u8]>> {
+    // This value depicts the format and contents of the performance record.
+    pub record_type: u16,
+    /// This value depicts the length of the performance record, in bytes.
+    pub length: u8,
+    /// This value is updated if the format of the record type is extended.
+    /// Any changes to a performance record layout must be backwards-compatible
+    /// in that all previously defined fields must be maintained if still applicable,
+    /// but newly defined fields allow the length of the performance record to be increased.
+    /// Previously defined record fields must not be redefined, but are permitted to be deprecated.
+    pub revision: u8,
+    data: T,
+}
+
+impl<T: Deref<Target = [u8]>> scroll::ctx::TryIntoCtx<scroll::Endian> for GenericPerformanceRecord<T> {
+    type Error = scroll::Error;
+
+    fn try_into_ctx(self, dest: &mut [u8], _ctx: scroll::Endian) -> Result<usize, Self::Error> {
+        let mut offset = 0;
+        dest.gwrite_with(self.data.deref(), &mut offset, ())?;
+        Ok(offset)
+    }
+}
+
+impl<T: Deref<Target = [u8]>> PerformanceRecord for GenericPerformanceRecord<T> {
+    fn record_type(&self) -> u16 {
+        self.record_type
+    }
+
+    fn revision(&self) -> u8 {
+        self.revision
+    }
+}
+
+impl<T: Deref<Target = [u8]>> Debug for GenericPerformanceRecord<T> {
+    fn fmt(&self, f: &mut core::fmt::Formatter<'_>) -> core::fmt::Result {
+        f.debug_struct("GenericPerformanceRecord")
+            .field("record_type", &self.record_type)
+            .field("length", &self.length)
+            .field("revision", &self.revision)
+            .field("data", &DbgMemory(&self.data))
+            .finish()
+    }
+}
+
+pub enum PerformanceRecordBuffer {
+    Unpublished(Vec<u8>),
+    Published(&'static mut [u8], usize),
+}
+
+impl PerformanceRecordBuffer {
+    pub const fn new() -> Self {
+        Self::Unpublished(Vec::new())
+    }
+
+    pub fn push_record<T: PerformanceRecord>(&mut self, record: T) -> Result<usize, efi::Status> {
+        match self {
+            Self::Unpublished(buffer) => {
+                let mut offset = buffer.len();
+                buffer.resize(offset + FPDT_MAX_PERF_RECORD_SIZE, 0);
+                let record_size = record
+                    .write_into(buffer, &mut offset)
+                    .expect("Record size should not exceed FPDT_MAX_PERF_RECORD_SIZE");
+                buffer.truncate(offset);
+                Ok(record_size)
+            }
+            Self::Published(buffer, offset) => {
+                record.write_into(buffer, offset).map_err(|_| efi::Status::OUT_OF_RESOURCES)
+            }
+        }
+    }
+
+    pub fn report(&mut self, buffer: &'static mut [u8]) {
+        let current_buffer = match self {
+            PerformanceRecordBuffer::Unpublished(b) => b.as_slice(),
+            PerformanceRecordBuffer::Published(_, _) => panic!("PerformanceRecordBuffer already reported."),
+        };
+        let size = current_buffer.len();
+        buffer[..size].clone_from_slice(current_buffer);
+        *self = Self::Published(buffer, size);
+    }
+
+    pub fn buffer(&self) -> &[u8] {
+        match &self {
+            Self::Unpublished(b) => b.as_slice(),
+            Self::Published(b, len) => &b[..*len],
+        }
+    }
+
+    pub fn iter(&self) -> Iter {
+        Iter::new(self.buffer())
+    }
+
+    pub fn size(&self) -> usize {
+        match &self {
+            Self::Unpublished(b) => b.len(),
+            Self::Published(_, len) => *len,
+        }
+    }
+
+    pub fn capacity(&self) -> usize {
+        match &self {
+            Self::Unpublished(b) => b.capacity(),
+            Self::Published(b, _) => b.len(),
+        }
+    }
+}
+
+impl scroll::ctx::TryIntoCtx<scroll::Endian> for PerformanceRecordBuffer {
+    type Error = scroll::Error;
+
+    fn try_into_ctx(self, dest: &mut [u8], _ctx: scroll::Endian) -> Result<usize, Self::Error> {
+        dest.pwrite_with(self.buffer(), 0, ())
+    }
+}
+
+impl Default for PerformanceRecordBuffer {
+    fn default() -> Self {
+        Self::new()
+    }
+}
+
+impl Debug for PerformanceRecordBuffer {
+    fn fmt(&self, f: &mut core::fmt::Formatter<'_>) -> core::fmt::Result {
+        let _is_published = match self {
+            Self::Unpublished(_) => true,
+            Self::Published(_, _) => false,
+        };
+        let size = self.size();
+        let capacity = self.capacity();
+        let nb_report = self.iter().count();
+        f.debug_struct("PerformanceRecordBuffer")
+            .field("size", &size)
+            .field("capacity", &capacity)
+            .field("nb_report", &nb_report)
+            .finish()
+    }
+}
+
+pub struct Iter<'a> {
+    buffer: &'a [u8],
+}
+
+impl<'a> Iter<'a> {
+    pub fn new(buffer: &'a [u8]) -> Self {
+        Self { buffer }
+    }
+}
+
+impl<'a> Iterator for Iter<'a> {
+    type Item = GenericPerformanceRecord<&'a [u8]>;
+
+    fn next(&mut self) -> Option<Self::Item> {
+        if self.buffer.is_empty() {
+            return None;
+        }
+        let mut offset = 0;
+        let record_type = self.buffer.gread::<u16>(&mut offset).unwrap();
+        let length = self.buffer.gread::<u8>(&mut offset).unwrap();
+        let revision = self.buffer.gread::<u8>(&mut offset).unwrap();
+
+        let data = &self.buffer[offset..length as usize];
+        self.buffer = &self.buffer[length as usize..];
+        Some(GenericPerformanceRecord { record_type, length, revision, data })
+    }
+}
+
+#[cfg(test)]
+mod test {
+    use efi::Guid;
+    use extended::DynamicStringEventRecord;
+
+    use super::*;
+
+    #[test]
+    fn test_adding_performance_report_and_report_the_buffer() {
+        let mut buffer = PerformanceRecordBuffer::new();
+        for n in 1..5 {
+            let r = DynamicStringEventRecord::new(n, n.into(), 0, Guid::from_bytes(&[0xFF; 16]), "wowo");
+            buffer.push_record(r).unwrap();
+        }
+
+        let b = vec![0_u8; 10_000_000];
+        let b = b.leak();
+
+        buffer.report(b);
+
+        for n in 1..5 {
+            let r = DynamicStringEventRecord::new(n, n.into(), 0, Guid::from_bytes(&[0xFF; 16]), "wowo");
+            buffer.push_record(r).unwrap();
+        }
+
+        for r in buffer.iter() {
+            println!("{r:#?}");
+        }
+
+        println!("{:#?}", buffer);
+    }
+}